{
  "packages/create-gensx": "0.1.48",
  "packages/gensx-anthropic": "0.2.3",
  "packages/gensx-cloud-mcp": "0.0.12",
  "packages/gensx-openai": "0.2.3",
  "packages/gensx-vercel-ai-sdk": "0.1.17",
  "packages/gensx": "0.3.36",
  "packages/gensx-core": "0.4.3",
  "packages/gensx-claude-md": "0.1.8",
  "packages/gensx-cline-rules": "0.1.8",
  "packages/gensx-cursor-rules": "0.1.8",
  "packages/gensx-windsurf-rules": "0.1.8",
<<<<<<< HEAD
  "packages/gensx-storage": "0.1.3",
  "packages/gensx-vercel-ai": "0.2.2",
  "packages/gensx-client": "0.1.0",
  "packages/gensx-react": "0.1.0"
=======
  "packages/gensx-storage": "0.1.4",
  "packages/gensx-vercel-ai": "0.2.3"
>>>>>>> e78eaa56
}<|MERGE_RESOLUTION|>--- conflicted
+++ resolved
@@ -10,13 +10,8 @@
   "packages/gensx-cline-rules": "0.1.8",
   "packages/gensx-cursor-rules": "0.1.8",
   "packages/gensx-windsurf-rules": "0.1.8",
-<<<<<<< HEAD
-  "packages/gensx-storage": "0.1.3",
-  "packages/gensx-vercel-ai": "0.2.2",
+  "packages/gensx-storage": "0.1.4",
+  "packages/gensx-vercel-ai": "0.2.3",
   "packages/gensx-client": "0.1.0",
   "packages/gensx-react": "0.1.0"
-=======
-  "packages/gensx-storage": "0.1.4",
-  "packages/gensx-vercel-ai": "0.2.3"
->>>>>>> e78eaa56
 }