{
  "packages/create-gensx": "0.1.29",
  "packages/gensx-anthropic": "0.1.11",
  "packages/gensx-mcp": "0.1.11",
<<<<<<< HEAD
  "packages/gensx-openai": "0.1.19",
  "packages/gensx-storage": "0.0.1",
=======
  "packages/gensx-openai": "0.1.20",
>>>>>>> 6f1a7510
  "packages/gensx-vercel-ai-sdk": "0.1.11",
  "packages/gensx": "0.3.17",
  "packages/gensx-core": "0.3.7",
  "packages/gensx-claude-md": "0.1.4",
  "packages/gensx-cline-rules": "0.1.4",
  "packages/gensx-cursor-rules": "0.1.4",
  "packages/gensx-windsurf-rules": "0.1.4"
}<|MERGE_RESOLUTION|>--- conflicted
+++ resolved
@@ -2,12 +2,8 @@
   "packages/create-gensx": "0.1.29",
   "packages/gensx-anthropic": "0.1.11",
   "packages/gensx-mcp": "0.1.11",
-<<<<<<< HEAD
-  "packages/gensx-openai": "0.1.19",
+  "packages/gensx-openai": "0.1.20",
   "packages/gensx-storage": "0.0.1",
-=======
-  "packages/gensx-openai": "0.1.20",
->>>>>>> 6f1a7510
   "packages/gensx-vercel-ai-sdk": "0.1.11",
   "packages/gensx": "0.3.17",
   "packages/gensx-core": "0.3.7",
