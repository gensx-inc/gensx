--- conflicted
+++ resolved
@@ -1,12 +1,6 @@
 {
-<<<<<<< HEAD
-  "packages/gensx": "0.2.9",
-  "packages/gensx-openai": "0.1.6",
-  "packages/create-gensx": "0.1.8"
-=======
   "packages/gensx": "0.2.10",
   "packages/gensx-openai": "0.1.7",
-  "packages/create-gensx": "0.1.7",
+  "packages/create-gensx": "0.1.8",
   "packages/gensx-cli": "0.1.0"
->>>>>>> 1c8c07f0
 }