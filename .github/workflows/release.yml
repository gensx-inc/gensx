--- conflicted
+++ resolved
@@ -36,11 +36,6 @@
       - name: Checkout 🛬
         if: ${{ steps.release.outputs.releases_created }}
         uses: actions/checkout@v4
-<<<<<<< HEAD
-      - name: Create package-specific tags 🏷️
-        if: ${{ steps.release.outputs.releases_created }}
-        run: |
-=======
         with:
           persist-credentials: false
           fetch-depth: 0
@@ -49,7 +44,6 @@
         run: |
           git config --local user.email "github-actions[bot]@users.noreply.github.com"
           git config --local user.name "github-actions[bot]"
->>>>>>> 30a1f1ab
           if [[ "${{ steps.release.outputs.gensx--release_created }}" == "true" ]]; then
             git tag "gensx@${{ steps.release.outputs.gensx--version }}"
             git push origin "gensx@${{ steps.release.outputs.gensx--version }}"
@@ -78,12 +72,9 @@
           pnpm turbo run build
       - name: Publish to NPM 🚀
         if: ${{ steps.release.outputs.releases_created }}
-<<<<<<< HEAD
-=======
         env:
           NODE_AUTH_TOKEN: ${{ secrets.NPM_TOKEN }}
           NPM_CONFIG_PROVENANCE: "true"
->>>>>>> 30a1f1ab
         run: |
           for pkg in $(pnpm recursive list --only-projects --json | jq -r '.[].name'); do
             if [[ "$pkg" != "@gensx-examples/"* ]]; then
