--- conflicted
+++ resolved
@@ -1065,15 +1065,12 @@
       '@gensx/core':
         specifier: workspace:*
         version: link:../gensx-core
-<<<<<<< HEAD
+      '@libsql/client':
+        specifier: ^0.15.2
+        version: 0.15.2
       '@turbopuffer/turbopuffer':
         specifier: ^0.6.15
         version: 0.6.15
-=======
-      '@libsql/client':
-        specifier: ^0.15.2
-        version: 0.15.2
->>>>>>> abb6496e
     devDependencies:
       '@types/node':
         specifier: catalog:packages
@@ -10668,7 +10665,7 @@
       eslint: 9.23.0(jiti@2.4.2)
       eslint-import-resolver-node: 0.3.9
       eslint-import-resolver-typescript: 3.10.0(eslint-plugin-import@2.31.0(@typescript-eslint/parser@8.29.0(eslint@9.23.0(jiti@2.4.2))(typescript@5.7.2))(eslint@9.23.0(jiti@2.4.2)))(eslint@9.23.0(jiti@2.4.2))
-      eslint-plugin-import: 2.31.0(@typescript-eslint/parser@8.29.0(eslint@9.23.0(jiti@2.4.2))(typescript@5.7.2))(eslint-import-resolver-typescript@3.10.0)(eslint@9.23.0(jiti@2.4.2))
+      eslint-plugin-import: 2.31.0(@typescript-eslint/parser@8.29.0(eslint@9.23.0(jiti@2.4.2))(typescript@5.7.2))(eslint-import-resolver-typescript@3.10.0(eslint-plugin-import@2.31.0(@typescript-eslint/parser@8.29.0(eslint@9.23.0(jiti@2.4.2))(typescript@5.7.2))(eslint@9.23.0(jiti@2.4.2)))(eslint@9.23.0(jiti@2.4.2)))(eslint@9.23.0(jiti@2.4.2))
       eslint-plugin-jsx-a11y: 6.10.2(eslint@9.23.0(jiti@2.4.2))
       eslint-plugin-react: 7.37.4(eslint@9.23.0(jiti@2.4.2))
       eslint-plugin-react-hooks: 5.2.0(eslint@9.23.0(jiti@2.4.2))
@@ -10702,7 +10699,7 @@
       tinyglobby: 0.2.12
       unrs-resolver: 1.3.3
     optionalDependencies:
-      eslint-plugin-import: 2.31.0(@typescript-eslint/parser@8.29.0(eslint@9.23.0(jiti@2.4.2))(typescript@5.7.2))(eslint-import-resolver-typescript@3.10.0)(eslint@9.23.0(jiti@2.4.2))
+      eslint-plugin-import: 2.31.0(@typescript-eslint/parser@8.29.0(eslint@9.23.0(jiti@2.4.2))(typescript@5.7.2))(eslint-import-resolver-typescript@3.10.0(eslint-plugin-import@2.31.0(@typescript-eslint/parser@8.29.0(eslint@9.23.0(jiti@2.4.2))(typescript@5.7.2))(eslint@9.23.0(jiti@2.4.2)))(eslint@9.23.0(jiti@2.4.2)))(eslint@9.23.0(jiti@2.4.2))
     transitivePeerDependencies:
       - supports-color
 
@@ -10724,7 +10721,7 @@
       eslint: 9.23.0(jiti@2.4.2)
       eslint-compat-utils: 0.5.1(eslint@9.23.0(jiti@2.4.2))
 
-  eslint-plugin-import@2.31.0(@typescript-eslint/parser@8.29.0(eslint@9.23.0(jiti@2.4.2))(typescript@5.7.2))(eslint-import-resolver-typescript@3.10.0)(eslint@9.23.0(jiti@2.4.2)):
+  eslint-plugin-import@2.31.0(@typescript-eslint/parser@8.29.0(eslint@9.23.0(jiti@2.4.2))(typescript@5.7.2))(eslint-import-resolver-typescript@3.10.0(eslint-plugin-import@2.31.0(@typescript-eslint/parser@8.29.0(eslint@9.23.0(jiti@2.4.2))(typescript@5.7.2))(eslint@9.23.0(jiti@2.4.2)))(eslint@9.23.0(jiti@2.4.2)))(eslint@9.23.0(jiti@2.4.2)):
     dependencies:
       '@rtsao/scc': 1.1.0
       array-includes: 3.1.8
