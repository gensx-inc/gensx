--- conflicted
+++ resolved
@@ -110,23 +110,30 @@
         specifier: ^5.0.0
         version: 5.7.2
 
-<<<<<<< HEAD
   examples/contexts:
-=======
+    dependencies:
+      gensx:
+        specifier: workspace:*
+        version: link:../../packages/gensx
+    devDependencies:
+      '@types/node':
+        specifier: ^20.17.11
+        version: 20.17.11
+      nodemon:
+        specifier: ^3.1.9
+        version: 3.1.9
+      tsx:
+        specifier: ^4.19.2
+        version: 4.19.2
+      typescript:
+        specifier: ^5.0.0
+        version: 5.7.2
+
   examples/deepResearch:
->>>>>>> d7c33f2b
     dependencies:
       '@gensx/openai':
         specifier: workspace:*
         version: link:../../packages/gensx-openai
-<<<<<<< HEAD
-      gensx:
-        specifier: workspace:*
-        version: link:../../packages/gensx
-      openai:
-        specifier: ^4.77.0
-        version: 4.77.4(zod@3.24.1)
-=======
       '@mendable/firecrawl-js':
         specifier: ^1.12.0
         version: 1.15.7(ws@8.18.0)
@@ -145,17 +152,13 @@
       xml2js:
         specifier: ^0.6.2
         version: 0.6.2
->>>>>>> d7c33f2b
     devDependencies:
       '@types/node':
         specifier: ^20.17.11
         version: 20.17.11
-<<<<<<< HEAD
-=======
       '@types/xml2js':
         specifier: ^0.4.14
         version: 0.4.14
->>>>>>> d7c33f2b
       nodemon:
         specifier: ^3.1.9
         version: 3.1.9
