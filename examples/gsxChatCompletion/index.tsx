import { GSXChatCompletion, GSXTool, OpenAIProvider } from "@gensx/openai";
import { gsx } from "gensx";
import {
  ChatCompletion as ChatCompletionOutput,
  ChatCompletionChunk,
} from "openai/resources/chat/completions.js";
import { Stream } from "openai/streaming";
import { z } from "zod";

// Define schemas at the top level
const trashRatingSchema = z.object({
  bins: z.array(
    z.object({
      location: z.string().describe("Location of the trash bin"),
      rating: z.number().describe("Rating from 1-10"),
      review: z.string().describe("A sassy review of the trash bin"),
      bestFinds: z
        .array(z.string())
        .describe("List of the best items found in this bin"),
    }),
  ),
  overallVerdict: z
    .string()
    .describe("Overall verdict on the neighborhood's trash quality"),
});

// Define weather schema and type
const weatherSchema = z.object({
  location: z.string(),
});
type WeatherParams = z.infer<typeof weatherSchema>;

const BasicCompletionWorkflow = gsx.Component<{}, ChatCompletionOutput>(
  "BasicCompletionWorkflow",
  () => (
    <OpenAIProvider apiKey={process.env.OPENAI_API_KEY}>
      <GSXChatCompletion
        messages={[
          {
            role: "system",
            content:
              "you are a trash eating infrastructure engineer embodied as a racoon. Be saassy and fun. ",
          },
          {
            role: "user",
            content: `What do you think of kubernetes in one paragraph?`,
          },
        ]}
        model="gpt-4o-mini"
        temperature={0.7}
      />
    </OpenAIProvider>
  ),
);

async function basicCompletion() {
  const wf = gsx.workflow("basicCompletion", BasicCompletionWorkflow);
  return await wf.run({});
}

<<<<<<< HEAD
// Define the tools workflow component
const ToolsWorkflow = gsx.Component<{}, ChatCompletionOutput>(
  "ToolsWorkflow",
  () => {
    // Create the tool with the correct type
    const tool = new GSXTool<typeof weatherSchema>(
      "get_weather",
      "get the weather for a given location",
      weatherSchema,
      async ({ location }: WeatherParams) => {
        console.log("getting weather for", location);
        const weather = ["sunny", "cloudy", "rainy", "snowy"];
        return Promise.resolve({
          weather: weather[Math.floor(Math.random() * weather.length)],
        });
      },
    );

    return (
      <OpenAIProvider apiKey={process.env.OPENAI_API_KEY}>
        <GSXChatCompletion
          messages={[
            {
              role: "system",
              content:
                "you are a trash eating infrastructure engineer embodied as a racoon. Be saassy and fun. ",
            },
            {
              role: "user",
              content: `What do you think of kubernetes in one paragraph? but also talk about the current weather. Make up a location and ask for the weather in that location from the tool.`,
            },
          ]}
          model="gpt-4o-mini"
          temperature={0.7}
          tools={[tool]}
        />
      </OpenAIProvider>
    );
  },
);
=======
async function tools() {
  // Define the schema as a Zod object
  const weatherSchema = z.object({
    location: z.string(),
  });

  // Use z.infer to get the type for our parameters
  type WeatherParams = z.infer<typeof weatherSchema>;

  // Create the tool with the correct type - using the schema type, not the inferred type
  const tool = new GSXTool({
    name: "get_weather",
    description: "get the weather for a given location",
    schema: weatherSchema,
    execute: async ({ location }: WeatherParams) => {
      console.log("getting weather for", location);
      const weather = ["sunny", "cloudy", "rainy", "snowy"];
      return Promise.resolve({
        weather: weather[Math.floor(Math.random() * weather.length)],
      });
    },
  });
>>>>>>> 59704877

async function tools() {
  const wf = gsx.workflow("tools", ToolsWorkflow);
  return await wf.run({});
}

<<<<<<< HEAD
// Define the streaming tools workflow component
const ToolsStreamingWorkflow = gsx.Component<{}, Stream<ChatCompletionChunk>>(
  "ToolsStreamingWorkflow",
  () => {
    const tool = new GSXTool<typeof weatherSchema>(
      "get_weather",
      "get the weather for a given location",
      weatherSchema,
      async ({ location }: WeatherParams) => {
        console.log("getting weather for", location);
        const weather = ["sunny", "cloudy", "rainy", "snowy"];
        return Promise.resolve({
          weather: weather[Math.floor(Math.random() * weather.length)],
        });
      },
    );

    return (
      <OpenAIProvider apiKey={process.env.OPENAI_API_KEY}>
        <GSXChatCompletion
          stream={true}
          messages={[
            {
              role: "system",
              content:
                "you are a trash eating infrastructure engineer embodied as a racoon. Be saassy and fun. ",
            },
            {
              role: "user",
              content: `What do you think of kubernetes in one paragraph? but also talk about the current weather. Make up a location and ask for the weather in that location from the tool.`,
            },
          ]}
          model="gpt-4o-mini"
          temperature={0.7}
          tools={[tool]}
        />
      </OpenAIProvider>
    );
  },
);
=======
async function toolsStreaming() {
  // Define the schema as a Zod object
  const weatherSchema = z.object({
    location: z.string(),
  });

  // Use z.infer to get the type for our parameters
  type WeatherParams = z.infer<typeof weatherSchema>;

  // Create the tool with the correct type - using the schema type, not the inferred type
  const tool = new GSXTool({
    name: "get_weather",
    description: "get the weather for a given location",
    schema: weatherSchema,
    execute: async ({ location }: WeatherParams) => {
      console.log("getting weather for", location);
      const weather = ["sunny", "cloudy", "rainy", "snowy"];
      return Promise.resolve({
        weather: weather[Math.floor(Math.random() * weather.length)],
      });
    },
  });

  const results = await gsx.execute<Stream<ChatCompletionChunk>>(
    <OpenAIProvider apiKey={process.env.OPENAI_API_KEY}>
      <GSXChatCompletion
        stream={true}
        messages={[
          {
            role: "system",
            content:
              "you are a trash eating infrastructure engineer embodied as a racoon. Be saassy and fun. ",
          },
          {
            role: "user",
            content: `What do you think of kubernetes in one paragraph? but also talk about the current weather. Make up a location and ask for the weather in that location from the tool.`,
          },
        ]}
        model="gpt-4o-mini"
        temperature={0.7}
        tools={[tool]}
      />
    </OpenAIProvider>,
  );
>>>>>>> 59704877

async function toolsStreaming() {
  const wf = gsx.workflow("toolsStreaming", ToolsStreamingWorkflow);
  return await wf.run({});
}

const StreamingCompletionWorkflow = gsx.Component<
  {},
  Stream<ChatCompletionChunk>
>("StreamingCompletionWorkflow", () => (
  <OpenAIProvider apiKey={process.env.OPENAI_API_KEY}>
    <GSXChatCompletion
      stream={true}
      messages={[
        {
          role: "system",
          content:
            "you are a trash eating infrastructure engineer embodied as a racoon. Be saassy and fun. ",
        },
        {
          role: "user",
          content: `What do you think of kubernetes in one paragraph?`,
        },
      ]}
      model="gpt-4o-mini"
      temperature={0.7}
    />
  </OpenAIProvider>
));

async function streamingCompletion() {
  const wf = gsx.workflow("streamingCompletion", StreamingCompletionWorkflow);
  return await wf.run({});
}

// Define the structured output workflow component
const StructuredOutputWorkflow = gsx.Component<
  {},
  z.infer<typeof trashRatingSchema>
>("StructuredOutputWorkflow", () => {
  return (
    <OpenAIProvider apiKey={process.env.OPENAI_API_KEY}>
      <GSXChatCompletion
        messages={[
          {
            role: "system",
            content:
              "you are a trash eating infrastructure engineer embodied as a racoon. Be sassy and fun.",
          },
          {
            role: "user",
            content:
              "Rate and review three different trash bins in the neighborhood. Be creative with the locations!",
          },
        ]}
        model="gpt-4o-mini"
        temperature={0.7}
        outputSchema={trashRatingSchema}
      />
    </OpenAIProvider>
  );
});

async function structuredOutput() {
  const wf = gsx.workflow("structuredOutput", StructuredOutputWorkflow);
  return await wf.run({});
}

<<<<<<< HEAD
// Define the multi-step tools workflow component
const MultiStepToolsWorkflow = gsx.Component<{}, ChatCompletionOutput>(
  "MultiStepToolsWorkflow",
  () => {
    const weatherTool = new GSXTool<typeof weatherSchema>(
      "get_weather",
      "Get the current weather for a location",
      weatherSchema,
      async ({ location }) => {
        console.log("Getting weather for", location);
        const weather = ["sunny", "cloudy", "rainy", "snowy"];
        return Promise.resolve({
          weather: weather[Math.floor(Math.random() * weather.length)],
        });
      },
    );

    const servicesSchema = z.object({
      service: z.enum(["restaurants", "parks", "cafes"]),
      location: z.string(),
    });

    const servicesTool = new GSXTool<typeof servicesSchema>(
      "find_local_services",
      "Find local services (restaurants, parks, or cafes) in a given location",
      servicesSchema,
      async ({ service, location }) => {
        console.log(`Finding ${service} near ${location}`);
        const places = {
          restaurants: ["Tasty Bites", "Gourmet Corner", "Local Flavor"],
          parks: ["Central Park", "Riverside Walk", "Community Garden"],
          cafes: ["Coffee Haven", "Bean Scene", "Morning Brew"],
        };
        return Promise.resolve({
          places: places[service].map((name) => ({
            name,
            rating: Math.floor(Math.random() * 2) + 4,
          })),
        });
      },
    );

    return (
      <OpenAIProvider apiKey={process.env.OPENAI_API_KEY}>
        <GSXChatCompletion
          messages={[
            {
              role: "system",
              content:
                "You are a helpful local guide who provides detailed neighborhood analysis.",
            },
            {
              role: "user",
              content: `I'm thinking of spending a day in downtown Seattle. Can you:
=======
async function multiStepTools() {
  // Weather tool (reusing existing schema)
  const weatherSchema = z.object({
    location: z.string(),
  });

  const weatherTool = new GSXTool({
    name: "get_weather",
    description: "Get the current weather for a location",
    schema: weatherSchema,
    execute: async ({ location }) => {
      console.log("Getting weather for", location);
      // Simulate API delay
      const weather = ["sunny", "cloudy", "rainy", "snowy"];
      return Promise.resolve({
        weather: weather[Math.floor(Math.random() * weather.length)],
      });
    },
  });

  // Local services tool
  const servicesSchema = z.object({
    service: z.enum(["restaurants", "parks", "cafes"]),
    location: z.string(),
  });

  const servicesTool = new GSXTool({
    name: "find_local_services",
    description:
      "Find local services (restaurants, parks, or cafes) in a given location",
    schema: servicesSchema,
    execute: async ({ service, location }) => {
      console.log(`Finding ${service} near ${location}`);
      // Simulate API delay
      const places = {
        restaurants: ["Tasty Bites", "Gourmet Corner", "Local Flavor"],
        parks: ["Central Park", "Riverside Walk", "Community Garden"],
        cafes: ["Coffee Haven", "Bean Scene", "Morning Brew"],
      };
      return Promise.resolve({
        places: places[service].map((name) => ({
          name,
          rating: Math.floor(Math.random() * 2) + 4, // 4-5 star rating
        })),
      });
    },
  });

  const results = await gsx.execute<ChatCompletionOutput>(
    <OpenAIProvider apiKey={process.env.OPENAI_API_KEY}>
      <GSXChatCompletion
        messages={[
          {
            role: "system",
            content:
              "You are a helpful local guide who provides detailed neighborhood analysis.",
          },
          {
            role: "user",
            content: `I'm thinking of spending a day in downtown Seattle. Can you:
>>>>>>> 59704877
1. Check the weather first
2. Based on the weather, suggest some activities (use the local services tool)
3. If it's good weather, look for parks and outdoor dining
4. If it's bad weather, focus on indoor places like cafes and restaurants
Please explain your thinking as you go through this analysis.`,
            },
          ]}
          model="gpt-4o-mini"
          temperature={0.7}
          tools={[weatherTool, servicesTool]}
        />
      </OpenAIProvider>
    );
  },
);

async function multiStepTools() {
  const wf = gsx.workflow("multiStepTools", MultiStepToolsWorkflow);
  return await wf.run({});
}

async function main() {
  type Example =
    | "basicCompletion"
    | "streamingCompletion"
    | "tools"
    | "toolsStreaming"
    | "structuredOutput"
    | "multiStepTools";

  const example: Example = "multiStepTools";

  switch (example as Example) {
    case "basicCompletion":
      console.log("basic completion 🔥");
      const r = await basicCompletion();
      console.log(r.choices[0].message.content);
      break;
    case "streamingCompletion":
      console.log("streaming completion 🔥");
      const stream = await streamingCompletion();
      for await (const chunk of stream) {
        process.stdout.write(chunk.choices[0].delta.content ?? "");
      }
      break;
    case "tools":
      console.log("tools completion 🔥");
      const results = await tools();
      console.log(results.choices[0].message.content);
      break;
    case "toolsStreaming":
      console.log("tools streaming completion 🔥");
      const s2 = await toolsStreaming();
      for await (const chunk of s2) {
        process.stdout.write(chunk.choices[0].delta.content ?? "");
      }
      break;
    case "structuredOutput":
      console.log("structured output completion 🔥");
      const structured = await structuredOutput();
      console.log(structured.overallVerdict);
      console.log(structured);
      break;
    case "multiStepTools":
      console.log("multi-step tools completion 🔥");
      const multiStepResults = await multiStepTools();
      console.log(multiStepResults.choices[0].message.content);
      break;
    default:
      throw new Error(`Unknown example: ${example}`);
  }
}

main().catch(console.error);<|MERGE_RESOLUTION|>--- conflicted
+++ resolved
@@ -7,34 +7,154 @@
 import { Stream } from "openai/streaming";
 import { z } from "zod";
 
-// Define schemas at the top level
-const trashRatingSchema = z.object({
-  bins: z.array(
-    z.object({
-      location: z.string().describe("Location of the trash bin"),
-      rating: z.number().describe("Rating from 1-10"),
-      review: z.string().describe("A sassy review of the trash bin"),
-      bestFinds: z
-        .array(z.string())
-        .describe("List of the best items found in this bin"),
-    }),
-  ),
-  overallVerdict: z
-    .string()
-    .describe("Overall verdict on the neighborhood's trash quality"),
-});
-
-// Define weather schema and type
-const weatherSchema = z.object({
-  location: z.string(),
-});
-type WeatherParams = z.infer<typeof weatherSchema>;
-
-const BasicCompletionWorkflow = gsx.Component<{}, ChatCompletionOutput>(
-  "BasicCompletionWorkflow",
-  () => (
+async function basicCompletion() {
+  const BasicCompletionWorkflow = gsx.Component<{}, ChatCompletionOutput>(
+    "BasicCompletionWorkflow",
+    () => (
+      <OpenAIProvider apiKey={process.env.OPENAI_API_KEY}>
+        <GSXChatCompletion
+          messages={[
+            {
+              role: "system",
+              content:
+                "you are a trash eating infrastructure engineer embodied as a racoon. Be saassy and fun. ",
+            },
+            {
+              role: "user",
+              content: `What do you think of kubernetes in one paragraph?`,
+            },
+          ]}
+          model="gpt-4o-mini"
+          temperature={0.7}
+        />
+      </OpenAIProvider>
+    ),
+  );
+
+  const workflow = gsx.workflow(
+    "BasicCompletionWorkflow",
+    BasicCompletionWorkflow,
+  );
+
+  return workflow.run({});
+}
+
+async function tools() {
+  // Define the schema as a Zod object
+  const weatherSchema = z.object({
+    location: z.string(),
+  });
+
+  // Use z.infer to get the type for our parameters
+  type WeatherParams = z.infer<typeof weatherSchema>;
+
+  // Create the tool with the correct type - using the schema type, not the inferred type
+  const tool = new GSXTool({
+    name: "get_weather",
+    description: "get the weather for a given location",
+    schema: weatherSchema,
+    execute: async ({ location }: WeatherParams) => {
+      console.log("getting weather for", location);
+      const weather = ["sunny", "cloudy", "rainy", "snowy"];
+      return Promise.resolve({
+        weather: weather[Math.floor(Math.random() * weather.length)],
+      });
+    },
+  });
+
+  const ToolsWorkflow = gsx.Component<{}, ChatCompletionOutput>(
+    "ToolsWorkflow",
+    () => (
+      <OpenAIProvider apiKey={process.env.OPENAI_API_KEY}>
+        <GSXChatCompletion
+          messages={[
+            {
+              role: "system",
+              content:
+                "you are a trash eating infrastructure engineer embodied as a racoon. Be saassy and fun. ",
+            },
+            {
+              role: "user",
+              content: `What do you think of kubernetes in one paragraph? but also talk about the current weather. Make up a location and ask for the weather in that location from the tool.`,
+            },
+          ]}
+          model="gpt-4o-mini"
+          temperature={0.7}
+          tools={[tool]}
+        />
+      </OpenAIProvider>
+    ),
+  );
+
+  const workflow = gsx.workflow("ToolsWorkflowExample", ToolsWorkflow);
+
+  return workflow.run({});
+}
+
+async function toolsStreaming() {
+  // Define the schema as a Zod object
+  const weatherSchema = z.object({
+    location: z.string(),
+  });
+
+  // Use z.infer to get the type for our parameters
+  type WeatherParams = z.infer<typeof weatherSchema>;
+
+  // Create the tool with the correct type - using the schema type, not the inferred type
+  const tool = new GSXTool({
+    name: "get_weather",
+    description: "get the weather for a given location",
+    schema: weatherSchema,
+    execute: async ({ location }: WeatherParams) => {
+      console.log("getting weather for", location);
+      const weather = ["sunny", "cloudy", "rainy", "snowy"];
+      return Promise.resolve({
+        weather: weather[Math.floor(Math.random() * weather.length)],
+      });
+    },
+  });
+
+  const ToolsStreamingWorkflow = gsx.Component<{}, Stream<ChatCompletionChunk>>(
+    "ToolsStreamingWorkflow",
+    () => (
+      <OpenAIProvider apiKey={process.env.OPENAI_API_KEY}>
+        <GSXChatCompletion
+          stream={true}
+          messages={[
+            {
+              role: "system",
+              content:
+                "you are a trash eating infrastructure engineer embodied as a racoon. Be saassy and fun. ",
+            },
+            {
+              role: "user",
+              content: `What do you think of kubernetes in one paragraph? but also talk about the current weather. Make up a location and ask for the weather in that location from the tool.`,
+            },
+          ]}
+          model="gpt-4o-mini"
+          temperature={0.7}
+          tools={[tool]}
+        />
+      </OpenAIProvider>
+    ),
+  );
+
+  const workflow = gsx.workflow(
+    "ToolsStreamingWorkflow",
+    ToolsStreamingWorkflow,
+  );
+
+  return workflow.run({});
+}
+
+async function streamingCompletion() {
+  const StreamingCompletionWorkflow = gsx.Component<
+    {},
+    Stream<ChatCompletionChunk>
+  >("StreamingCompletionWorkflow", () => (
     <OpenAIProvider apiKey={process.env.OPENAI_API_KEY}>
       <GSXChatCompletion
+        stream={true}
         messages={[
           {
             role: "system",
@@ -50,296 +170,69 @@
         temperature={0.7}
       />
     </OpenAIProvider>
-  ),
-);
-
-async function basicCompletion() {
-  const wf = gsx.workflow("basicCompletion", BasicCompletionWorkflow);
-  return await wf.run({});
-}
-
-<<<<<<< HEAD
-// Define the tools workflow component
-const ToolsWorkflow = gsx.Component<{}, ChatCompletionOutput>(
-  "ToolsWorkflow",
-  () => {
-    // Create the tool with the correct type
-    const tool = new GSXTool<typeof weatherSchema>(
-      "get_weather",
-      "get the weather for a given location",
-      weatherSchema,
-      async ({ location }: WeatherParams) => {
-        console.log("getting weather for", location);
-        const weather = ["sunny", "cloudy", "rainy", "snowy"];
-        return Promise.resolve({
-          weather: weather[Math.floor(Math.random() * weather.length)],
-        });
-      },
-    );
-
-    return (
-      <OpenAIProvider apiKey={process.env.OPENAI_API_KEY}>
-        <GSXChatCompletion
-          messages={[
-            {
-              role: "system",
-              content:
-                "you are a trash eating infrastructure engineer embodied as a racoon. Be saassy and fun. ",
-            },
-            {
-              role: "user",
-              content: `What do you think of kubernetes in one paragraph? but also talk about the current weather. Make up a location and ask for the weather in that location from the tool.`,
-            },
-          ]}
-          model="gpt-4o-mini"
-          temperature={0.7}
-          tools={[tool]}
-        />
-      </OpenAIProvider>
-    );
-  },
-);
-=======
-async function tools() {
-  // Define the schema as a Zod object
-  const weatherSchema = z.object({
-    location: z.string(),
-  });
-
-  // Use z.infer to get the type for our parameters
-  type WeatherParams = z.infer<typeof weatherSchema>;
-
-  // Create the tool with the correct type - using the schema type, not the inferred type
-  const tool = new GSXTool({
-    name: "get_weather",
-    description: "get the weather for a given location",
-    schema: weatherSchema,
-    execute: async ({ location }: WeatherParams) => {
-      console.log("getting weather for", location);
-      const weather = ["sunny", "cloudy", "rainy", "snowy"];
-      return Promise.resolve({
-        weather: weather[Math.floor(Math.random() * weather.length)],
-      });
-    },
-  });
->>>>>>> 59704877
-
-async function tools() {
-  const wf = gsx.workflow("tools", ToolsWorkflow);
-  return await wf.run({});
-}
-
-<<<<<<< HEAD
-// Define the streaming tools workflow component
-const ToolsStreamingWorkflow = gsx.Component<{}, Stream<ChatCompletionChunk>>(
-  "ToolsStreamingWorkflow",
-  () => {
-    const tool = new GSXTool<typeof weatherSchema>(
-      "get_weather",
-      "get the weather for a given location",
-      weatherSchema,
-      async ({ location }: WeatherParams) => {
-        console.log("getting weather for", location);
-        const weather = ["sunny", "cloudy", "rainy", "snowy"];
-        return Promise.resolve({
-          weather: weather[Math.floor(Math.random() * weather.length)],
-        });
-      },
-    );
-
-    return (
-      <OpenAIProvider apiKey={process.env.OPENAI_API_KEY}>
-        <GSXChatCompletion
-          stream={true}
-          messages={[
-            {
-              role: "system",
-              content:
-                "you are a trash eating infrastructure engineer embodied as a racoon. Be saassy and fun. ",
-            },
-            {
-              role: "user",
-              content: `What do you think of kubernetes in one paragraph? but also talk about the current weather. Make up a location and ask for the weather in that location from the tool.`,
-            },
-          ]}
-          model="gpt-4o-mini"
-          temperature={0.7}
-          tools={[tool]}
-        />
-      </OpenAIProvider>
-    );
-  },
-);
-=======
-async function toolsStreaming() {
-  // Define the schema as a Zod object
-  const weatherSchema = z.object({
-    location: z.string(),
-  });
-
-  // Use z.infer to get the type for our parameters
-  type WeatherParams = z.infer<typeof weatherSchema>;
-
-  // Create the tool with the correct type - using the schema type, not the inferred type
-  const tool = new GSXTool({
-    name: "get_weather",
-    description: "get the weather for a given location",
-    schema: weatherSchema,
-    execute: async ({ location }: WeatherParams) => {
-      console.log("getting weather for", location);
-      const weather = ["sunny", "cloudy", "rainy", "snowy"];
-      return Promise.resolve({
-        weather: weather[Math.floor(Math.random() * weather.length)],
-      });
-    },
-  });
-
-  const results = await gsx.execute<Stream<ChatCompletionChunk>>(
-    <OpenAIProvider apiKey={process.env.OPENAI_API_KEY}>
-      <GSXChatCompletion
-        stream={true}
-        messages={[
-          {
-            role: "system",
-            content:
-              "you are a trash eating infrastructure engineer embodied as a racoon. Be saassy and fun. ",
-          },
-          {
-            role: "user",
-            content: `What do you think of kubernetes in one paragraph? but also talk about the current weather. Make up a location and ask for the weather in that location from the tool.`,
-          },
-        ]}
-        model="gpt-4o-mini"
-        temperature={0.7}
-        tools={[tool]}
-      />
-    </OpenAIProvider>,
-  );
->>>>>>> 59704877
-
-async function toolsStreaming() {
-  const wf = gsx.workflow("toolsStreaming", ToolsStreamingWorkflow);
-  return await wf.run({});
-}
-
-const StreamingCompletionWorkflow = gsx.Component<
-  {},
-  Stream<ChatCompletionChunk>
->("StreamingCompletionWorkflow", () => (
-  <OpenAIProvider apiKey={process.env.OPENAI_API_KEY}>
-    <GSXChatCompletion
-      stream={true}
-      messages={[
-        {
-          role: "system",
-          content:
-            "you are a trash eating infrastructure engineer embodied as a racoon. Be saassy and fun. ",
-        },
-        {
-          role: "user",
-          content: `What do you think of kubernetes in one paragraph?`,
-        },
-      ]}
-      model="gpt-4o-mini"
-      temperature={0.7}
-    />
-  </OpenAIProvider>
-));
-
-async function streamingCompletion() {
-  const wf = gsx.workflow("streamingCompletion", StreamingCompletionWorkflow);
-  return await wf.run({});
-}
-
-// Define the structured output workflow component
-const StructuredOutputWorkflow = gsx.Component<
-  {},
-  z.infer<typeof trashRatingSchema>
->("StructuredOutputWorkflow", () => {
-  return (
-    <OpenAIProvider apiKey={process.env.OPENAI_API_KEY}>
-      <GSXChatCompletion
-        messages={[
-          {
-            role: "system",
-            content:
-              "you are a trash eating infrastructure engineer embodied as a racoon. Be sassy and fun.",
-          },
-          {
-            role: "user",
-            content:
-              "Rate and review three different trash bins in the neighborhood. Be creative with the locations!",
-          },
-        ]}
-        model="gpt-4o-mini"
-        temperature={0.7}
-        outputSchema={trashRatingSchema}
-      />
-    </OpenAIProvider>
-  );
-});
+  ));
+
+  const workflow = gsx.workflow(
+    "StreamingCompletionWorkflow",
+    StreamingCompletionWorkflow,
+  );
+
+  return workflow.run({});
+}
 
 async function structuredOutput() {
-  const wf = gsx.workflow("structuredOutput", StructuredOutputWorkflow);
-  return await wf.run({});
-}
-
-<<<<<<< HEAD
-// Define the multi-step tools workflow component
-const MultiStepToolsWorkflow = gsx.Component<{}, ChatCompletionOutput>(
-  "MultiStepToolsWorkflow",
-  () => {
-    const weatherTool = new GSXTool<typeof weatherSchema>(
-      "get_weather",
-      "Get the current weather for a location",
-      weatherSchema,
-      async ({ location }) => {
-        console.log("Getting weather for", location);
-        const weather = ["sunny", "cloudy", "rainy", "snowy"];
-        return Promise.resolve({
-          weather: weather[Math.floor(Math.random() * weather.length)],
-        });
-      },
-    );
-
-    const servicesSchema = z.object({
-      service: z.enum(["restaurants", "parks", "cafes"]),
-      location: z.string(),
-    });
-
-    const servicesTool = new GSXTool<typeof servicesSchema>(
-      "find_local_services",
-      "Find local services (restaurants, parks, or cafes) in a given location",
-      servicesSchema,
-      async ({ service, location }) => {
-        console.log(`Finding ${service} near ${location}`);
-        const places = {
-          restaurants: ["Tasty Bites", "Gourmet Corner", "Local Flavor"],
-          parks: ["Central Park", "Riverside Walk", "Community Garden"],
-          cafes: ["Coffee Haven", "Bean Scene", "Morning Brew"],
-        };
-        return Promise.resolve({
-          places: places[service].map((name) => ({
-            name,
-            rating: Math.floor(Math.random() * 2) + 4,
-          })),
-        });
-      },
-    );
-
-    return (
-      <OpenAIProvider apiKey={process.env.OPENAI_API_KEY}>
-        <GSXChatCompletion
-          messages={[
-            {
-              role: "system",
-              content:
-                "You are a helpful local guide who provides detailed neighborhood analysis.",
-            },
-            {
-              role: "user",
-              content: `I'm thinking of spending a day in downtown Seattle. Can you:
-=======
+  // Define a schema for rating trash bins
+  const trashRatingSchema = z.object({
+    bins: z.array(
+      z.object({
+        location: z.string().describe("Location of the trash bin"),
+        rating: z.number().describe("Rating from 1-10"),
+        review: z.string().describe("A sassy review of the trash bin"),
+        bestFinds: z
+          .array(z.string())
+          .describe("List of the best items found in this bin"),
+      }),
+    ),
+    overallVerdict: z
+      .string()
+      .describe("Overall verdict on the neighborhood's trash quality"),
+  });
+
+  type TrashRating = z.infer<typeof trashRatingSchema>;
+
+  const StructuredOutputWorkflow = gsx.Component<{}, TrashRating>(
+    "StructuredOutputWorkflow",
+    () => (
+      <OpenAIProvider apiKey={process.env.OPENAI_API_KEY}>
+        <GSXChatCompletion
+          messages={[
+            {
+              role: "system",
+              content:
+                "you are a trash eating infrastructure engineer embodied as a racoon. Be sassy and fun.",
+            },
+            {
+              role: "user",
+              content:
+                "Rate and review three different trash bins in the neighborhood. Be creative with the locations!",
+            },
+          ]}
+          model="gpt-4o-mini"
+          temperature={0.7}
+          outputSchema={trashRatingSchema}
+        />
+      </OpenAIProvider>
+    ),
+  );
+
+  const workflow = gsx.workflow(
+    "StructuredOutputWorkflow",
+    StructuredOutputWorkflow,
+  );
+
+  return workflow.run({});
+}
+
 async function multiStepTools() {
   // Weather tool (reusing existing schema)
   const weatherSchema = z.object({
@@ -388,19 +281,20 @@
     },
   });
 
-  const results = await gsx.execute<ChatCompletionOutput>(
-    <OpenAIProvider apiKey={process.env.OPENAI_API_KEY}>
-      <GSXChatCompletion
-        messages={[
-          {
-            role: "system",
-            content:
-              "You are a helpful local guide who provides detailed neighborhood analysis.",
-          },
-          {
-            role: "user",
-            content: `I'm thinking of spending a day in downtown Seattle. Can you:
->>>>>>> 59704877
+  const MultiStepToolsWorkflow = gsx.Component<{}, ChatCompletionOutput>(
+    "MultiStepToolsWorkflow",
+    () => (
+      <OpenAIProvider apiKey={process.env.OPENAI_API_KEY}>
+        <GSXChatCompletion
+          messages={[
+            {
+              role: "system",
+              content:
+                "You are a helpful local guide who provides detailed neighborhood analysis.",
+            },
+            {
+              role: "user",
+              content: `I'm thinking of spending a day in downtown Seattle. Can you:
 1. Check the weather first
 2. Based on the weather, suggest some activities (use the local services tool)
 3. If it's good weather, look for parks and outdoor dining
@@ -413,13 +307,15 @@
           tools={[weatherTool, servicesTool]}
         />
       </OpenAIProvider>
-    );
-  },
-);
-
-async function multiStepTools() {
-  const wf = gsx.workflow("multiStepTools", MultiStepToolsWorkflow);
-  return await wf.run({});
+    ),
+  );
+
+  const workflow = gsx.workflow(
+    "MultiStepToolsWorkflow",
+    MultiStepToolsWorkflow,
+  );
+
+  return workflow.run({});
 }
 
 async function main() {
@@ -446,11 +342,13 @@
         process.stdout.write(chunk.choices[0].delta.content ?? "");
       }
       break;
+
     case "tools":
       console.log("tools completion 🔥");
       const results = await tools();
       console.log(results.choices[0].message.content);
       break;
+
     case "toolsStreaming":
       console.log("tools streaming completion 🔥");
       const s2 = await toolsStreaming();
@@ -458,17 +356,20 @@
         process.stdout.write(chunk.choices[0].delta.content ?? "");
       }
       break;
+
     case "structuredOutput":
       console.log("structured output completion 🔥");
       const structured = await structuredOutput();
       console.log(structured.overallVerdict);
       console.log(structured);
       break;
+
     case "multiStepTools":
       console.log("multi-step tools completion 🔥");
       const multiStepResults = await multiStepTools();
       console.log(multiStepResults.choices[0].message.content);
       break;
+
     default:
       throw new Error(`Unknown example: ${example}`);
   }
