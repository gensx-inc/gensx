{
  "name": "@examples/hacker-news-analyzer",
  "private": true,
  "version": "0.0.0",
  "type": "module",
  "engines": {
    "node": ">=18.0.0"
  },
  "scripts": {
    "dev": "tsx ./src/index.ts",
    "start": "npx gensx start ./src/workflows.ts",
    "build": "tsc",
    "deploy": "npx gensx deploy -e OPENAI_API_KEY ./src/workflows.ts"
  },
  "dependencies": {
    "@gensx/core": "workspace:*",
    "@gensx/openai": "workspace:*"
  },
  "devDependencies": {
    "@types/node": "^20",
<<<<<<< HEAD
    "ts-function-decorator": "^0.0.1",
    "ts-function-decorator-ls": "^0.0.1",
    "ts-patch": "^3.3.0",
=======
    "tsx": "^4.19.2",
>>>>>>> c9fa8a75
    "typescript": "^5.8"
  }
}<|MERGE_RESOLUTION|>--- conflicted
+++ resolved
@@ -18,13 +18,7 @@
   },
   "devDependencies": {
     "@types/node": "^20",
-<<<<<<< HEAD
-    "ts-function-decorator": "^0.0.1",
-    "ts-function-decorator-ls": "^0.0.1",
-    "ts-patch": "^3.3.0",
-=======
     "tsx": "^4.19.2",
->>>>>>> c9fa8a75
     "typescript": "^5.8"
   }
 }