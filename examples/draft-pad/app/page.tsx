"use client";

<<<<<<< HEAD
import { useState, useMemo } from 'react';
import { useWorkflow, GenSXWorkflowEvent } from '@gensx/react';
=======
>>>>>>> 17111c7f
import { DraftEditorCard } from "@/components/ui/draft-editor-card";
import { EventColumn } from "@/components/ui/event-column";
import { GenSXOutputEvent } from "@gensx/client";
import { GenSXWorkflowEvent, useWorkflow } from "@gensx/react";
import { useState } from "react";

import {
  CustomWorkflowEvent,
  EndContentEvent,
  ProgressEventTypes,
<<<<<<< HEAD
=======
  ProgressStats,
  StartContentEvent,
>>>>>>> 17111c7f
  UpdateDraftInput,
  UpdateDraftOutput,
  WorkflowEventCounts,
  WorkflowEventData,
} from "./types";

export default function Home() {
  const [userMessage, setUserMessage] = useState("");
  const [previousDraft, setPreviousDraft] = useState("");
  const {
    isStreaming,
    error,
    output,
    workflowEvents: stateWorkflowEvents,
    progressEvents: stateProgressEvents,
    outputEvents: stateOutputEvents,
    stream,
    clear,
<<<<<<< HEAD
  } = useWorkflow<UpdateDraftInput, UpdateDraftOutput, GenSXProgressEvent>({
    endpoint: '/api/gensx',
    workflowName: 'updateDraft',
=======
    useOutputEvents,
    useProgressEvents,
    useWorkflowEvents,
    // need to update the events to be baseprogressevent instead of genSXProgressEvent
  } = useWorkflow<UpdateDraftInput, UpdateDraftOutput>({
    endpoint: "/api/gensx",
    workflowName: "updateDraft",
>>>>>>> 17111c7f
    defaultConfig: {
      org: "gensx",
      project: "draft-pad",
      environment: "default",
    },
  });

<<<<<<< HEAD
  // Compute workflow control events (exclude progress/output)
  const workflowControlEvents = useMemo<GenSXWorkflowEvent[]>(() =>
    stateWorkflowEvents.filter(
      (e): e is GenSXWorkflowEvent => e.type !== 'progress' && e.type !== 'output'
    ) as GenSXWorkflowEvent[]
  , [stateWorkflowEvents]);

  // Aggregate workflow events into counts and customEvents
  const workflowEventData = useMemo<WorkflowEventData>(() => {
    const counts = {
      start: 0,
      end: 0,
      'component-start': 0,
      'component-end': 0,
      error: 0,
      total: 0
    };
    const customEvents = workflowControlEvents.map(event => {
      counts[event.type] = (counts[event.type] || 0) + 1;
      counts.total++;
      let content = '';
      if (event.type === 'start') {
        content = `${event.workflowName} ${event.workflowExecutionId}`;
      } else if (event.type === 'component-start' || event.type === 'component-end') {
        content = `${event.componentName} ${event.componentId}`;
      } else if (event.type === 'error') {
        content = event.error || 'Unknown error';
      }
      return { id: event.id, type: event.type, content, timestamp: new Date(event.timestamp) };
    });
    return { counts, customEvents };
  }, [workflowControlEvents]);

  // Parse structured progress events
  const parsedProgressEvents = useMemo<ProgressEventTypes[]>(() =>
    stateProgressEvents
      .map(e => {
        try {
          return JSON.parse((e as any).data) as ProgressEventTypes;
        } catch {
          return null;
        }
      })
      .filter((ev): ev is ProgressEventTypes => ev !== null)
  , [stateProgressEvents]);

  // Compute progress stats
  const progressStats = useMemo<ProgressStats>(() => {
    const stats: ProgressStats = { starts: 0, ends: 0, isActive: false };
    parsedProgressEvents.forEach(ev => {
      if (ev.type === 'startContent') stats.starts++;
      else if (ev.type === 'endContent') stats.ends++;
    });
    stats.isActive = stats.starts > stats.ends;
    return stats;
  }, [parsedProgressEvents]);

  // Compute output string
  const contentEventsValue = output || '';
=======
  const { events: workflowEvents, value: workflowEventData } =
    useWorkflowEvents<GenSXWorkflowEvent, WorkflowEventData>({
      reducer: {
        reduce: (
          acc: WorkflowEventData,
          event: GenSXWorkflowEvent,
        ): WorkflowEventData => {
          const newEvent: CustomWorkflowEvent = (() => {
            if (event.type === "start") {
              return {
                id: event.id,
                type: event.type,
                content: event.workflowName + " " + event.workflowExecutionId,
                timestamp: new Date(event.timestamp),
              };
            } else if (event.type === "end") {
              return {
                id: event.id,
                type: event.type,
                content: "",
                timestamp: new Date(event.timestamp),
              };
            } else if (event.type === "component-start") {
              return {
                id: event.id,
                type: event.type,
                content: event.componentName + " " + event.componentId,
                timestamp: new Date(event.timestamp),
              };
            } else if (event.type === "component-end") {
              return {
                id: event.id,
                type: event.type,
                content: event.componentName + " " + event.componentId,
                timestamp: new Date(event.timestamp),
              };
            } else if (event.type === "error") {
              return {
                id: event.id,
                type: event.type,
                content: event.error || "Unknown error",
                timestamp: new Date(event.timestamp),
              };
            }
            return {
              id: (event as any).id,
              type: "error" as const,
              content: "Unknown event type",
              timestamp: new Date((event as any).timestamp),
            };
          })();

          const newCounts = { ...acc.counts };
          newCounts[event.type] = (newCounts[event.type] || 0) + 1;
          newCounts.total = newCounts.total + 1;

          return {
            counts: newCounts,
            customEvents: [...acc.customEvents, newEvent],
          };
        },
        initial: {
          counts: {
            start: 0,
            end: 0,
            "component-start": 0,
            "component-end": 0,
            error: 0,
            total: 0,
          } as WorkflowEventCounts,
          customEvents: [] as CustomWorkflowEvent[],
        },
      },
    });

  const { events: progressEvents, value: progressStats } = useProgressEvents<
    ProgressEventTypes,
    ProgressStats
  >(["startContent", "endContent"], {
    reducer: {
      reduce: (
        acc: ProgressStats,
        event: StartContentEvent | EndContentEvent,
      ) => ({
        starts: acc.starts + (event.type === "startContent" ? 1 : 0),
        ends: acc.ends + (event.type === "endContent" ? 1 : 0),
        isActive:
          acc.starts + (event.type === "startContent" ? 1 : 0) >
          acc.ends + (event.type === "endContent" ? 1 : 0),
      }),
      initial: { starts: 0, ends: 0, isActive: false },
    },
  });

  // in the future, we could make this actually reduce it from a partial json object to actually fill the type put in the generic
  // (i.e. if we have a partial json object, we can fill the type with the partial json object which is very useful for the output events)
  const { events: contentEvents, value: contentEventsValue } = useOutputEvents<
    GenSXOutputEvent,
    string
  >({
    reducer: {
      reduce: (acc: string, event: GenSXOutputEvent) => acc + event.content,
      initial: "" as string,
    },
  });
>>>>>>> 17111c7f

  const handleSubmit = async () => {
    if (!userMessage.trim() || isStreaming) return;
    if (output) {
      setPreviousDraft(output);
    }
    clear();

    const message = userMessage.trim();
    setUserMessage(""); // Clear the input immediately after submission

    await stream({
      userMessage: message,
      currentDraft: output || previousDraft || "",
    });
  };

  return (
    <div className="min-h-screen">
      <div className="min-h-screen p-4">
        <div className="space-y-6">
          <div className="grid grid-cols-1 lg:grid-cols-4 gap-6">
            <div className="lg:col-span-1 space-y-4">
              <h1 className="text-3xl font-bold text-[#333333] font-atma text-center">
                Draft Pad
              </h1>
              <DraftEditorCard
                output={output}
                isStreaming={isStreaming}
                error={error}
                userMessage={userMessage}
                onUserMessageChange={setUserMessage}
                onSubmit={handleSubmit}
              />
            </div>

<<<<<<< HEAD
          <EventColumn<GenSXWorkflowEvent, WorkflowEventData>
            title="Workflow Events"
            value={workflowEventData}
            events={workflowControlEvents}
            stateEvents={stateWorkflowEvents}
            emptyMessage="No workflow events yet"
          />

          <EventColumn<ProgressEventTypes, ProgressStats>
            title="Progress Stats"
            value={progressStats}
            events={parsedProgressEvents}
            stateEvents={stateProgressEvents}
            emptyMessage="No start/end events yet"
          />

          <EventColumn<GenSXOutputEvent, string>
            title="Output Events"
            value={contentEventsValue}
            events={stateOutputEvents}
            stateEvents={stateOutputEvents}
            emptyMessage="No output events yet"
          />
=======
            <EventColumn<GenSXWorkflowEvent, WorkflowEventData>
              title="Workflow Events"
              value={workflowEventData}
              events={workflowEvents}
              stateEvents={stateWorkflowEvents}
            />

            <EventColumn<ProgressEventTypes, ProgressStats>
              title="Progress Events"
              value={progressStats}
              events={progressEvents}
              stateEvents={stateProgressEvents}
              emptyMessage="No start/end events yet"
            />

            <EventColumn<GenSXOutputEvent, string>
              title="Output Events"
              value={contentEventsValue}
              events={contentEvents}
              stateEvents={stateOutputEvents}
              emptyMessage="No output events yet"
            />
          </div>
>>>>>>> 17111c7f
        </div>
      </div>
    </div>
  );
}<|MERGE_RESOLUTION|>--- conflicted
+++ resolved
@@ -1,25 +1,16 @@
 "use client";
 
-<<<<<<< HEAD
 import { useState, useMemo } from 'react';
 import { useWorkflow, GenSXWorkflowEvent } from '@gensx/react';
-=======
->>>>>>> 17111c7f
 import { DraftEditorCard } from "@/components/ui/draft-editor-card";
 import { EventColumn } from "@/components/ui/event-column";
-import { GenSXOutputEvent } from "@gensx/client";
-import { GenSXWorkflowEvent, useWorkflow } from "@gensx/react";
-import { useState } from "react";
+import { GenSXOutputEvent, GenSXProgressEvent } from "@gensx/client";
 
 import {
   CustomWorkflowEvent,
   EndContentEvent,
   ProgressEventTypes,
-<<<<<<< HEAD
-=======
   ProgressStats,
-  StartContentEvent,
->>>>>>> 17111c7f
   UpdateDraftInput,
   UpdateDraftOutput,
   WorkflowEventCounts,
@@ -38,19 +29,9 @@
     outputEvents: stateOutputEvents,
     stream,
     clear,
-<<<<<<< HEAD
   } = useWorkflow<UpdateDraftInput, UpdateDraftOutput, GenSXProgressEvent>({
     endpoint: '/api/gensx',
     workflowName: 'updateDraft',
-=======
-    useOutputEvents,
-    useProgressEvents,
-    useWorkflowEvents,
-    // need to update the events to be baseprogressevent instead of genSXProgressEvent
-  } = useWorkflow<UpdateDraftInput, UpdateDraftOutput>({
-    endpoint: "/api/gensx",
-    workflowName: "updateDraft",
->>>>>>> 17111c7f
     defaultConfig: {
       org: "gensx",
       project: "draft-pad",
@@ -58,7 +39,6 @@
     },
   });
 
-<<<<<<< HEAD
   // Compute workflow control events (exclude progress/output)
   const workflowControlEvents = useMemo<GenSXWorkflowEvent[]>(() =>
     stateWorkflowEvents.filter(
@@ -118,113 +98,6 @@
 
   // Compute output string
   const contentEventsValue = output || '';
-=======
-  const { events: workflowEvents, value: workflowEventData } =
-    useWorkflowEvents<GenSXWorkflowEvent, WorkflowEventData>({
-      reducer: {
-        reduce: (
-          acc: WorkflowEventData,
-          event: GenSXWorkflowEvent,
-        ): WorkflowEventData => {
-          const newEvent: CustomWorkflowEvent = (() => {
-            if (event.type === "start") {
-              return {
-                id: event.id,
-                type: event.type,
-                content: event.workflowName + " " + event.workflowExecutionId,
-                timestamp: new Date(event.timestamp),
-              };
-            } else if (event.type === "end") {
-              return {
-                id: event.id,
-                type: event.type,
-                content: "",
-                timestamp: new Date(event.timestamp),
-              };
-            } else if (event.type === "component-start") {
-              return {
-                id: event.id,
-                type: event.type,
-                content: event.componentName + " " + event.componentId,
-                timestamp: new Date(event.timestamp),
-              };
-            } else if (event.type === "component-end") {
-              return {
-                id: event.id,
-                type: event.type,
-                content: event.componentName + " " + event.componentId,
-                timestamp: new Date(event.timestamp),
-              };
-            } else if (event.type === "error") {
-              return {
-                id: event.id,
-                type: event.type,
-                content: event.error || "Unknown error",
-                timestamp: new Date(event.timestamp),
-              };
-            }
-            return {
-              id: (event as any).id,
-              type: "error" as const,
-              content: "Unknown event type",
-              timestamp: new Date((event as any).timestamp),
-            };
-          })();
-
-          const newCounts = { ...acc.counts };
-          newCounts[event.type] = (newCounts[event.type] || 0) + 1;
-          newCounts.total = newCounts.total + 1;
-
-          return {
-            counts: newCounts,
-            customEvents: [...acc.customEvents, newEvent],
-          };
-        },
-        initial: {
-          counts: {
-            start: 0,
-            end: 0,
-            "component-start": 0,
-            "component-end": 0,
-            error: 0,
-            total: 0,
-          } as WorkflowEventCounts,
-          customEvents: [] as CustomWorkflowEvent[],
-        },
-      },
-    });
-
-  const { events: progressEvents, value: progressStats } = useProgressEvents<
-    ProgressEventTypes,
-    ProgressStats
-  >(["startContent", "endContent"], {
-    reducer: {
-      reduce: (
-        acc: ProgressStats,
-        event: StartContentEvent | EndContentEvent,
-      ) => ({
-        starts: acc.starts + (event.type === "startContent" ? 1 : 0),
-        ends: acc.ends + (event.type === "endContent" ? 1 : 0),
-        isActive:
-          acc.starts + (event.type === "startContent" ? 1 : 0) >
-          acc.ends + (event.type === "endContent" ? 1 : 0),
-      }),
-      initial: { starts: 0, ends: 0, isActive: false },
-    },
-  });
-
-  // in the future, we could make this actually reduce it from a partial json object to actually fill the type put in the generic
-  // (i.e. if we have a partial json object, we can fill the type with the partial json object which is very useful for the output events)
-  const { events: contentEvents, value: contentEventsValue } = useOutputEvents<
-    GenSXOutputEvent,
-    string
-  >({
-    reducer: {
-      reduce: (acc: string, event: GenSXOutputEvent) => acc + event.content,
-      initial: "" as string,
-    },
-  });
->>>>>>> 17111c7f
 
   const handleSubmit = async () => {
     if (!userMessage.trim() || isStreaming) return;
@@ -261,42 +134,17 @@
               />
             </div>
 
-<<<<<<< HEAD
-          <EventColumn<GenSXWorkflowEvent, WorkflowEventData>
-            title="Workflow Events"
-            value={workflowEventData}
-            events={workflowControlEvents}
-            stateEvents={stateWorkflowEvents}
-            emptyMessage="No workflow events yet"
-          />
-
-          <EventColumn<ProgressEventTypes, ProgressStats>
-            title="Progress Stats"
-            value={progressStats}
-            events={parsedProgressEvents}
-            stateEvents={stateProgressEvents}
-            emptyMessage="No start/end events yet"
-          />
-
-          <EventColumn<GenSXOutputEvent, string>
-            title="Output Events"
-            value={contentEventsValue}
-            events={stateOutputEvents}
-            stateEvents={stateOutputEvents}
-            emptyMessage="No output events yet"
-          />
-=======
             <EventColumn<GenSXWorkflowEvent, WorkflowEventData>
               title="Workflow Events"
               value={workflowEventData}
-              events={workflowEvents}
+              events={workflowControlEvents}
               stateEvents={stateWorkflowEvents}
             />
 
             <EventColumn<ProgressEventTypes, ProgressStats>
               title="Progress Events"
               value={progressStats}
-              events={progressEvents}
+              events={parsedProgressEvents}
               stateEvents={stateProgressEvents}
               emptyMessage="No start/end events yet"
             />
@@ -304,12 +152,11 @@
             <EventColumn<GenSXOutputEvent, string>
               title="Output Events"
               value={contentEventsValue}
-              events={contentEvents}
+              events={stateOutputEvents}
               stateEvents={stateOutputEvents}
               emptyMessage="No output events yet"
             />
           </div>
->>>>>>> 17111c7f
         </div>
       </div>
     </div>
