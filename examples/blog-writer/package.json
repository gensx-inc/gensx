--- conflicted
+++ resolved
@@ -7,14 +7,10 @@
     "node": ">=18.0.0"
   },
   "scripts": {
-    "dev": "npm run build && node --trace-deprecation ./dist/index.js",
+    "dev": "pnpm build && node dist/index.js",
     "start": "npx gensx start ./src/workflows.ts",
     "build": "tsc -p tsconfig.build.json",
-<<<<<<< HEAD
-    "deploy": "npx gensx deploy -ev OPENAI_API_KEY ./src/workflows.ts",
-=======
     "deploy": "npx gensx deploy -e OPENAI_API_KEY ./src/workflows.ts",
->>>>>>> 295e6a67
     "prepare": "ts-patch install -s"
   },
   "dependencies": {
