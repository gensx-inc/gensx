{
  "name": "@examples/blog-writer",
  "private": true,
  "version": "0.0.0",
  "type": "module",
  "engines": {
    "node": ">=18.0.0"
  },
  "scripts": {
<<<<<<< HEAD
    "dev": "tsx ./src/index.tsx",
    "start": "npx gensx start ./src/workflows.tsx",
    "build": "tsc",
    "deploy": "npx gensx deploy -e OPENAI_API_KEY ./src/workflows.tsx"
=======
    "dev": "npm run build && node --trace-deprecation ./dist/index.js",
    "start": "npx gensx start ./src/workflows.ts",
    "build": "tsc -p tsconfig.build.json",
    "deploy": "npx gensx deploy -ev OPENAI_API_KEY ./src/workflows.ts",
    "prepare": "ts-patch install -s"
>>>>>>> d2811810
  },
  "dependencies": {
    "@gensx/core": "workspace:*",
    "@gensx/openai": "workspace:*",
    "openai": "^4.0.0",
    "zod": "^3.25.20"
  },
  "devDependencies": {
    "@types/node": "^22",
    "ts-function-decorator": "^0.0.1",
    "ts-function-decorator-ls": "^0.0.1",
    "ts-patch": "^3.3.0",
    "typescript": "^5.7.2"
  }
}<|MERGE_RESOLUTION|>--- conflicted
+++ resolved
@@ -7,18 +7,11 @@
     "node": ">=18.0.0"
   },
   "scripts": {
-<<<<<<< HEAD
-    "dev": "tsx ./src/index.tsx",
-    "start": "npx gensx start ./src/workflows.tsx",
-    "build": "tsc",
-    "deploy": "npx gensx deploy -e OPENAI_API_KEY ./src/workflows.tsx"
-=======
     "dev": "npm run build && node --trace-deprecation ./dist/index.js",
     "start": "npx gensx start ./src/workflows.ts",
     "build": "tsc -p tsconfig.build.json",
     "deploy": "npx gensx deploy -ev OPENAI_API_KEY ./src/workflows.ts",
     "prepare": "ts-patch install -s"
->>>>>>> d2811810
   },
   "dependencies": {
     "@gensx/core": "workspace:*",
