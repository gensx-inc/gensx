{
  "name": "@examples/blog-writer",
  "private": true,
  "version": "0.0.0",
  "type": "module",
  "engines": {
    "node": ">=18.0.0"
  },
  "scripts": {
    "dev": "tsx ./src/index.tsx",
    "start": "npx gensx start ./src/workflows.tsx",
    "build": "tsc",
<<<<<<< HEAD
    "deploy": "npx gensx deploy -ev OPENAI_API_KEY ./src/workflows.tsx"
=======
    "lint": "eslint .",
    "lint:fix": "eslint . --fix",
    "deploy": "npx gensx deploy -e OPENAI_API_KEY ./src/workflows.tsx"
>>>>>>> b615ab7e
  },
  "dependencies": {
    "@gensx/openai": "^0.1.27",
    "@gensx/core": "^0.3.12",
    "openai": "^4.87.4"
  },
  "devDependencies": {
    "@types/node": "^22",
    "eslint": "^9.23.0",
    "tsx": "^4.19.2",
    "typescript": "^5.7.2"
  }
}<|MERGE_RESOLUTION|>--- conflicted
+++ resolved
@@ -10,13 +10,7 @@
     "dev": "tsx ./src/index.tsx",
     "start": "npx gensx start ./src/workflows.tsx",
     "build": "tsc",
-<<<<<<< HEAD
-    "deploy": "npx gensx deploy -ev OPENAI_API_KEY ./src/workflows.tsx"
-=======
-    "lint": "eslint .",
-    "lint:fix": "eslint . --fix",
     "deploy": "npx gensx deploy -e OPENAI_API_KEY ./src/workflows.tsx"
->>>>>>> b615ab7e
   },
   "dependencies": {
     "@gensx/openai": "^0.1.27",
