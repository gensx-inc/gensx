--- conflicted
+++ resolved
@@ -16,17 +16,10 @@
   },
   "dependencies": {
     "@ai-sdk/openai": "^1.3.22",
-<<<<<<< HEAD
-    "@gensx/core": "^0.4.3",
-    "@gensx/vercel-ai": "^0.2.4",
-    "ai": "^4.3.16",
-    "zod": "3.25.56"
-=======
     "@gensx/core": "^0.4.6",
     "@gensx/vercel-ai": "^0.2.6",
     "ai": "^4.2.10",
-    "zod": "^3.25.56"
->>>>>>> 9295a37c
+    "zod": "3.25.56"
   },
   "devDependencies": {
     "@types/node": "^20",
