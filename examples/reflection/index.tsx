import { ChatCompletion, OpenAIProvider } from "@gensx/openai";
import { gsx } from "gensx";

import { createReflectionLoop, ReflectionOutput } from "./reflection.js";

const ImproveText = gsx.Component<{ input: string; feedback: string }, string>(
  "ImproveText",
  ({ input, feedback }) => {
    console.log("\n📝 Current draft:\n", input);
    console.log("\n🔍 Feedback:\n", feedback);
    console.log("=".repeat(50));
    const systemPrompt = `You're a helpful assistant that improves text by fixing typos, removing buzzwords, jargon, and making the writing sound more authentic.

    You will be given a piece of text and feedback on the text. Your job is to improve the text based on the feedback. You should return the improved text and nothing else.`;
    const prompt = `<feedback>
    ${feedback}
    </feedback>

    <text>
    ${input}
    </text>`;
    return (
      <ChatCompletion
        model="gpt-4o-mini"
        messages={[
          { role: "system", content: systemPrompt },
          { role: "user", content: prompt },
        ]}
      />
    );
  },
);

const EvaluateText = gsx.Component<{ input: string }, ReflectionOutput>(
  "EvaluateText",
  ({ input }) => {
    const systemPrompt = `You're a helpful assistant that evaluates text and suggests improvements if needed.

    ## Evaluation Criteria

    - Check for genuine language: flag any buzzwords, corporate jargon, or empty phrases like "cutting-edge solutions"
    - Look for clear, natural expression: mark instances of flowery language or clichéd openers like "In today's landscape..."
    - Review word choice: highlight where simpler alternatives could replace complex or technical terms
    - Assess authenticity: note when writing tries to "sell" rather than inform clearly and factually
    - Evaluate tone: identify where the writing becomes overly formal instead of warm and conversational
    - Consider flow and engagement - flag where transitions feel choppy or content becomes dry and predictable


    ## Output Format
    Return your response as JSON with the following two properties:

    - feedback: A string describing the improvements that can be made to the text. Return feedback as short bullet points. If no improvements are needed, return an empty string.
    - continueProcessing: A boolean indicating whether the text should be improved further. If no improvements are needed, return false.

    You will be given a piece of text. Your job is to evaluate the text and return a JSON object with the following format:
    {
      "feedback": "string",
      "continueProcessing": "boolean"
    }
    `;
    return (
      <ChatCompletion
        model="gpt-4o-mini"
        messages={[
          { role: "system", content: systemPrompt },
          { role: "user", content: input },
        ]}
        response_format={{ type: "json_object" }}
      >
        {(response: string) => {
          return JSON.parse(response) as ReflectionOutput;
        }}
      </ChatCompletion>
    );
  },
);

export const ImproveTextWithReflection = gsx.Component<
  {
    text: string;
    maxIterations?: number;
  },
  string
>("ImproveTextWithReflection", ({ text, maxIterations = 3 }) => {
  const Reflection = createReflectionLoop<string>("ImproveTextWithReflection");
  return (
    <Reflection
      input={text}
      ImproveFn={ImproveText}
      EvaluateFn={EvaluateText}
      maxIterations={maxIterations}
    />
  );
});

<<<<<<< HEAD
async function main() {
  const text = `We are a cutting-edge technology company leveraging bleeding-edge AI solutions to deliver best-in-class products to our customers. Our agile development methodology ensures we stay ahead of the curve with paradigm-shifting innovations.
=======
const CleanBuzzwordsReflectionLoop = gsx.Component<{ text: string }, string>(
  "CleanBuzzwordsReflectionLoop",
  ({ text }) => {
    return (
      <OpenAIProvider apiKey={process.env.OPENAI_API_KEY}>
        <CleanBuzzwords text={text} />
      </OpenAIProvider>
    );
  },
);
>>>>>>> faddf670

async function main() {
  const workflow = gsx.Workflow(
    "CleanBuzzwordsWorkflow",
    CleanBuzzwordsReflectionLoop,
  );
  const withoutBuzzwords = await workflow.run(
    {
      text: `We are a cutting-edge technology company leveraging bleeding-edge AI solutions to deliver best-in-class products to our customers. Our agile development methodology ensures we stay ahead of the curve with paradigm-shifting innovations.
Our mission-critical systems utilize cloud-native architectures and next-generation frameworks to create synergistic solutions that drive digital transformation. By thinking outside the box, we empower stakeholders with scalable and future-proof applications that maximize ROI.

<<<<<<< HEAD
Through our holistic approach to disruptive innovation, we create game-changing solutions that move the needle and generate impactful results. Our best-of-breed technology stack combined with our customer-centric focus allows us to ideate and iterate rapidly in this fast-paced market.`;

  const improvedText = await gsx.execute<string>(
    <OpenAIProvider apiKey={process.env.OPENAI_API_KEY}>
      <ImproveTextWithReflection text={text} />
    </OpenAIProvider>,
=======
Through our holistic approach to disruptive innovation, we create game-changing solutions that move the needle and generate impactful results. Our best-of-breed technology stack combined with our customer-centric focus allows us to ideate and iterate rapidly in this fast-paced market.`,
    },
    { printUrl: true },
>>>>>>> faddf670
  );

  console.log("🎯 Final text:\n", improvedText);
}

main().catch(console.error);<|MERGE_RESOLUTION|>--- conflicted
+++ resolved
@@ -93,22 +93,6 @@
   );
 });
 
-<<<<<<< HEAD
-async function main() {
-  const text = `We are a cutting-edge technology company leveraging bleeding-edge AI solutions to deliver best-in-class products to our customers. Our agile development methodology ensures we stay ahead of the curve with paradigm-shifting innovations.
-=======
-const CleanBuzzwordsReflectionLoop = gsx.Component<{ text: string }, string>(
-  "CleanBuzzwordsReflectionLoop",
-  ({ text }) => {
-    return (
-      <OpenAIProvider apiKey={process.env.OPENAI_API_KEY}>
-        <CleanBuzzwords text={text} />
-      </OpenAIProvider>
-    );
-  },
-);
->>>>>>> faddf670
-
 async function main() {
   const workflow = gsx.Workflow(
     "CleanBuzzwordsWorkflow",
@@ -119,18 +103,12 @@
       text: `We are a cutting-edge technology company leveraging bleeding-edge AI solutions to deliver best-in-class products to our customers. Our agile development methodology ensures we stay ahead of the curve with paradigm-shifting innovations.
 Our mission-critical systems utilize cloud-native architectures and next-generation frameworks to create synergistic solutions that drive digital transformation. By thinking outside the box, we empower stakeholders with scalable and future-proof applications that maximize ROI.
 
-<<<<<<< HEAD
 Through our holistic approach to disruptive innovation, we create game-changing solutions that move the needle and generate impactful results. Our best-of-breed technology stack combined with our customer-centric focus allows us to ideate and iterate rapidly in this fast-paced market.`;
 
   const improvedText = await gsx.execute<string>(
     <OpenAIProvider apiKey={process.env.OPENAI_API_KEY}>
       <ImproveTextWithReflection text={text} />
     </OpenAIProvider>,
-=======
-Through our holistic approach to disruptive innovation, we create game-changing solutions that move the needle and generate impactful results. Our best-of-breed technology stack combined with our customer-centric focus allows us to ideate and iterate rapidly in this fast-paced market.`,
-    },
-    { printUrl: true },
->>>>>>> faddf670
   );
 
   console.log("🎯 Final text:\n", improvedText);
