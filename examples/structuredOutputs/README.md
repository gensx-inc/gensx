# Structured Outputs Example

<<<<<<< HEAD
This example demonstrates how to use Structured Outputs with GenSX. Learn more in the [structured outputs docs](https://gensx.com/patterns/structured-outputs).
=======
This example demonstrates how to use Structured Outputs with GenSX. Learn more in the [structured outputs docs](https://gensx.com/docs/patterns/structured-outputs).
>>>>>>> faddf670

## Usage

```bash
# Install dependencies
pnpm install

# Set your OpenAI API key
export OPENAI_API_KEY=<your_api_key>

# Run the example
pnpm run start
```<|MERGE_RESOLUTION|>--- conflicted
+++ resolved
@@ -1,10 +1,6 @@
 # Structured Outputs Example
 
-<<<<<<< HEAD
-This example demonstrates how to use Structured Outputs with GenSX. Learn more in the [structured outputs docs](https://gensx.com/patterns/structured-outputs).
-=======
 This example demonstrates how to use Structured Outputs with GenSX. Learn more in the [structured outputs docs](https://gensx.com/docs/patterns/structured-outputs).
->>>>>>> faddf670
 
 ## Usage
 
