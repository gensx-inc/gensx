import { spawn } from "node:child_process";
import { mkdirSync, rmSync } from "node:fs";
import { existsSync } from "node:fs";
import path from "node:path";

import { findUp } from "find-up";

export async function bundleWorkflow(
  workflowPath: string,
  outDir: string,
  _watch = false,
) {
  // remove anything in the outDir
  if (existsSync(outDir)) {
    rmSync(outDir, { recursive: true, force: true });
  } else {
    mkdirSync(outDir, { recursive: true });
  }

  // run the gensx-bundler docker container, and mount the closest directory to the workflow path that contains a package.json
  // also mount the output directory

  // find the closest directory to the workflow path that contains a package.json
  const packageJsonPath = await findUp("package.json", {
    cwd: path.dirname(workflowPath),
  });

<<<<<<< HEAD
      if (warning.code === "CIRCULAR_DEPENDENCY") {
        return;
      }
      // Forward other warnings to default handler
      warn(warning);
    },
    plugins: [
      nodeResolve({
        preferBuiltins: false,
        browser: false,
        mainFields: ["module", "main"],
        resolveOnly: [/.*/],
      }),
      // @ts-expect-error - This is a known issue with rollup-plugin-commonjs
      commonjs({
        transformMixedEsModules: true,
        ignore: ["node:*"],
        requireReturnsDefault: "auto",
        esmExternals: false,
        sourceMap: false,
      }),
      // @ts-expect-error - This is a known issue with rollup-plugin-typescript
      typescript({
        jsx: "react-jsx",
        jsxImportSource: "@gensx/core",
        tsconfig: "./tsconfig.json",
        module: "NodeNext",
        sourceMap: false,
      }),
      denoCompat(),
      // @ts-expect-error - This is a known issue with rollup-plugin-json
      json(),
    ],
    external: [/^https:\/\/deno\.land\/std\/.*/, /^node:.*/],
    output: {
      format: "esm",
      file: outFile,
      inlineDynamicImports: true,
      sourcemap: false,
      hoistTransitiveImports: false,
      preserveModules: false,
      interop: "auto",
      generatedCode: {
        constBindings: true,
      },
    },
  };
}
=======
  if (!packageJsonPath) {
    throw new Error("No package.json found");
  }
>>>>>>> 7574af5f

  const packageJsonDir = path.dirname(packageJsonPath);
  const relativeWorkflowPath = path.relative(packageJsonDir, workflowPath);

  const buildContainerTag = process.env.BUILD_CONTAINER_TAG ?? "latest";

  let stdout = "";
  let stderr = "";
  try {
    await new Promise<void>((resolve, reject) => {
      const process = spawn("docker", [
        "run",
        "--rm",
        "-v",
        `${packageJsonDir}:/app`,
        "-v",
        `${outDir}:/out`,
        "-e",
        `WORKFLOW_PATH=${relativeWorkflowPath}`,
        `gensxeng/builder:${buildContainerTag}`,
      ]);
      process.stdout.on("data", (data: Buffer) => {
        stdout += data.toString();
      });

      process.stderr.on("data", (data: Buffer) => {
        stderr += data.toString();
      });

      process.on("close", (code) => {
        if (code !== 0) {
          reject(new Error(`Bundler exited with code ${code}`));
        }
        resolve();
      });
    });

    // This is handled by the build.sh script
    return path.join(outDir, "dist.tar.gz");
  } catch (error) {
    console.error("Error bundling workflow", error);
    console.error("Stdout:\n", stdout);
    console.error("Stderr:\n", stderr);
    throw error;
  }
}<|MERGE_RESOLUTION|>--- conflicted
+++ resolved
@@ -25,60 +25,9 @@
     cwd: path.dirname(workflowPath),
   });
 
-<<<<<<< HEAD
-      if (warning.code === "CIRCULAR_DEPENDENCY") {
-        return;
-      }
-      // Forward other warnings to default handler
-      warn(warning);
-    },
-    plugins: [
-      nodeResolve({
-        preferBuiltins: false,
-        browser: false,
-        mainFields: ["module", "main"],
-        resolveOnly: [/.*/],
-      }),
-      // @ts-expect-error - This is a known issue with rollup-plugin-commonjs
-      commonjs({
-        transformMixedEsModules: true,
-        ignore: ["node:*"],
-        requireReturnsDefault: "auto",
-        esmExternals: false,
-        sourceMap: false,
-      }),
-      // @ts-expect-error - This is a known issue with rollup-plugin-typescript
-      typescript({
-        jsx: "react-jsx",
-        jsxImportSource: "@gensx/core",
-        tsconfig: "./tsconfig.json",
-        module: "NodeNext",
-        sourceMap: false,
-      }),
-      denoCompat(),
-      // @ts-expect-error - This is a known issue with rollup-plugin-json
-      json(),
-    ],
-    external: [/^https:\/\/deno\.land\/std\/.*/, /^node:.*/],
-    output: {
-      format: "esm",
-      file: outFile,
-      inlineDynamicImports: true,
-      sourcemap: false,
-      hoistTransitiveImports: false,
-      preserveModules: false,
-      interop: "auto",
-      generatedCode: {
-        constBindings: true,
-      },
-    },
-  };
-}
-=======
   if (!packageJsonPath) {
     throw new Error("No package.json found");
   }
->>>>>>> 7574af5f
 
   const packageJsonDir = path.dirname(packageJsonPath);
   const relativeWorkflowPath = path.relative(packageJsonDir, workflowPath);
