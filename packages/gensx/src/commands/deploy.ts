import fs from "node:fs";

import axios from "axios";
import enquirer from "enquirer";
import FormData from "form-data";
import ora from "ora";
import pc from "picocolors";

import { createEnvironment, listEnvironments } from "../models/environment.js";
import { checkProjectExists, createProject } from "../models/projects.js";
import { PromptModule } from "../types/prompt.js";
import { getAuth } from "../utils/config.js";
import { getSelectedEnvironment } from "../utils/env-config.js";
import { readProjectConfig } from "../utils/project-config.js";
import { USER_AGENT } from "../utils/user-agent.js";
import { build } from "./build.js";

interface DeployOptions {
  project?: string;
  env?: string[];
  environment?: string;
}

interface DeploymentResponse {
  status: "ok";
  data: {
    id: string;
    projectId: string;
    projectName: string;
    environmentId: string;
    environmentName: string;
    deploymentId: string;
    bundleSize: number;
    workflows: {
      id: string;
      name: string;
      inputSchema: object;
      outputSchema: object;
    }[];
  };
}

/**
 * Get the environment to deploy to, either from options, saved config, or user selection
 */
export async function getDeploymentEnvironment(
  projectName: string,
  projectExists: boolean,
  specifiedEnvironment?: string,
): Promise<string> {
  const spinner = ora();

  // If environment is explicitly specified, use it
  if (specifiedEnvironment) {
    return specifiedEnvironment;
  }

  // Try to get the selected environment
  const selectedEnvironment = await getSelectedEnvironment(projectName);

  if (selectedEnvironment) {
    // Confirm with user
    spinner.stop();
    const prompter = enquirer as PromptModule;
    const useSelected = await prompter
      .prompt<{ confirm: boolean }>({
        type: "confirm",
        name: "confirm",
        message: `Use selected environment ${pc.cyan(selectedEnvironment)}?`,
        initial: true,
      })
      .then((result) => result.confirm)
      .catch(() => false);

    if (useSelected) {
      spinner.info(
        `Using selected environment: ${pc.cyan(selectedEnvironment)}`,
      );
      return selectedEnvironment;
    }
  }

  // If we don't have an environment yet, prompt to select or create one
  spinner.start("Fetching available environments...");
  const environments = projectExists ? await listEnvironments(projectName) : [];
  spinner.stop();

  // If there are existing environments, show a select prompt
  if (environments.length > 0) {
    const prompter = enquirer as PromptModule;
    const choices = [
      ...environments.map((env) => ({ name: env.name, value: env.name })),
      { name: "Create a new environment", value: "Create a new environment" },
    ];

    const selection = await prompter
      .prompt<{ environment: string }>({
        type: "select",
        name: "environment",
        message: "Select an environment to use:",
        choices,
      })
      .then((result) => result.environment)
      .catch(() => null);

    if (selection === "Create a new environment") {
      // Create a new environment
      const newEnvName = await prompter
        .prompt<{ name: string }>({
          type: "input",
          name: "name",
          message: "Enter a name for the new environment:",
          validate: (value: string) =>
            value.trim() !== "" || "Environment name cannot be empty",
        })
        .then((result) => result.name)
        .catch(() => null);

      if (newEnvName) {
        if (!projectExists) {
          spinner.start(
            `Creating project ${pc.cyan(projectName)} and environment ${pc.cyan(newEnvName)}...`,
          );
          await createProject(projectName, newEnvName);
          spinner.succeed(
            `Project ${pc.cyan(projectName)} and environment ${pc.cyan(
              newEnvName,
            )} created`,
          );
        } else {
          spinner.start(`Creating environment ${pc.cyan(newEnvName)}...`);
          await createEnvironment(projectName, newEnvName);
          spinner.succeed(`Environment ${pc.cyan(newEnvName)} created`);
        }

        return newEnvName;
      } else {
        throw new Error("Environment creation cancelled");
      }
    } else if (selection) {
      return selection;
    } else {
      throw new Error("Environment selection cancelled");
    }
  } else {
    // No environments exist, prompt to create one
    const prompter = enquirer as PromptModule;
    const newEnvName = await prompter
      .prompt<{ name: string }>({
        type: "input",
        name: "name",
        message: "No environments found. Enter a name for a new environment:",
        initial: "default",
        validate: (value: string) =>
          value.trim() !== "" || "Environment name cannot be empty",
      })
      .then((result) => result.name)
      .catch(() => "default");

    if (!projectExists) {
      spinner.start(
        `Creating project ${pc.cyan(projectName)} and environment ${pc.cyan(
          newEnvName,
        )}...`,
      );
      await createProject(projectName, newEnvName);
      spinner.succeed(
        `Project ${pc.cyan(projectName)} and environment ${pc.cyan(newEnvName)} created`,
      );
    } else {
      spinner.start(`Creating environment ${pc.cyan(newEnvName)}...`);
      await createEnvironment(projectName, newEnvName);
      spinner.succeed(`Environment ${pc.cyan(newEnvName)} created`);
    }

    return newEnvName;
  }
}

export async function deploy(file: string, options: DeployOptions) {
  const spinner = ora();

  try {
    // 1. Build the workflow
    const { bundleFile, schemas } = await build(file);

    // 2. Get auth config
    const auth = await getAuth();
    if (!auth) {
      throw new Error("Not authenticated. Please run 'gensx login' first.");
    }

    let projectName = options.project;
    const projectConfig = await readProjectConfig(process.cwd());
    if (!projectName) {
      if (projectConfig?.projectName) {
        projectName = projectConfig.projectName;
        spinner.info(
          `Using project name from gensx.yaml: ${pc.cyan(projectName)}`,
        );
      } else {
        spinner.fail("No project name provided");
        throw new Error(
          "No project name found. Either specify --project or create a gensx.yaml file with a 'projectName' field.",
        );
      }
    }

    // Check if the project exists
    const projectExists = await checkProjectExists(projectName);

    // 3. Get the environment to deploy to
    const environmentName = await getDeploymentEnvironment(
      projectName,
      projectExists,
      options.environment,
    );

    // 4. Create form data with bundle
    const form = new FormData();
    form.append("file", fs.createReadStream(bundleFile), "bundle.js");
    if (options.env)
      form.append("environmentVariables", JSON.stringify(options.env));

    form.append("schemas", JSON.stringify(schemas));

    // Use the project-specific deploy endpoint
    const url = new URL(
      `/org/${auth.org}/projects/${encodeURIComponent(projectName)}/environments/${encodeURIComponent(environmentName)}/deploy`,
      auth.apiBaseUrl,
    );

    // 5. Deploy project to GenSX Cloud
    spinner.start(
      `Deploying project ${pc.cyan(projectName)} to GenSX Cloud (Environment: ${pc.cyan(environmentName)})`,
    );

    const response = await axios.post(url.toString(), form, {
      headers: {
        Authorization: `Bearer ${auth.token}`,
        "User-Agent": USER_AGENT,
      },
    });

    if (response.status >= 400) {
      throw new Error(
        `Failed to deploy: ${response.status} ${response.statusText}`,
      );
    }

    const deployment = response.data as DeploymentResponse;

    spinner.succeed();

<<<<<<< HEAD
    // 6. Show success message with deployment URL
=======
    const deploymentIdOption = deployment.data.deploymentId
      ? `deploymentId=${deployment.data.deploymentId}`
      : "";

    // 5. Show success message with deployment URL
>>>>>>> 817b8b2e
    console.info(`
${pc.green("✔")} Successfully deployed project to GenSX Cloud

${pc.bold("Dashboard:")} ${pc.cyan(`${auth.consoleBaseUrl}/${auth.org}/${deployment.data.projectName}/${deployment.data.environmentName}/workflows?${deploymentIdOption}`)}

${pc.bold("Available workflows:")}
${deployment.data.workflows
  .map((workflow) => pc.cyan("- " + workflow.name))
  .join("\n")}

${pc.bold("Project:")} ${pc.cyan(deployment.data.projectName)}
${pc.bold("Environment:")} ${pc.cyan(environmentName)}
`);
  } catch (error) {
    if (spinner.isSpinning) {
      spinner.fail();
    }

    if (error instanceof Error) {
      const errorMessage = error.message;

      // Check for project not found error with suggestions
      if (errorMessage.includes("Did you mean one of these?")) {
        console.error(pc.red("\nProject not found"));
        console.error(pc.yellow(errorMessage));

        console.info(`\nYou can specify a project name with:
  ${pc.cyan(`gensx deploy <file> --project <project-name>`)}
`);
      } else {
        console.error(pc.red(`\nError: ${errorMessage}`));
      }
    } else {
      console.error(pc.red("\nAn unknown error occurred"));
    }

    process.exit(1);
  }
}<|MERGE_RESOLUTION|>--- conflicted
+++ resolved
@@ -252,15 +252,11 @@
 
     spinner.succeed();
 
-<<<<<<< HEAD
-    // 6. Show success message with deployment URL
-=======
     const deploymentIdOption = deployment.data.deploymentId
       ? `deploymentId=${deployment.data.deploymentId}`
       : "";
 
-    // 5. Show success message with deployment URL
->>>>>>> 817b8b2e
+    // 6. Show success message with deployment URL
     console.info(`
 ${pc.green("✔")} Successfully deployed project to GenSX Cloud
 
