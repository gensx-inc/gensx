import type {
  ComponentProps,
  MaybePromise,
  Streamable,
  StreamComponentProps,
  StreamingComponent,
  WorkflowComponent,
  WorkflowContext,
} from "./types";

import { withContext } from "./context";
import { JSX } from "./jsx-runtime";
import { resolveDeep } from "./resolve";

<<<<<<< HEAD
=======
// TODO: We execute the children inside the component wrappers in order to execute the children within the correct context.
// This also requires that the Component/StreamComponent/ContextProvider wrappers return functions, instead of just the promises.
// It's not the cleanest thing, and we might be able to simplify this if we migrate to AsyncLocalStorage for context instead.

>>>>>>> df6856b6
/**
 * This allows an element to return either a plain object or an object with JSX.Element children
 * This is useful for components that return a nested object structure, where each key can be a component
 * that returns a plain object or an object with JSX.Element children.
 *
 * For example:
 *
 * interface ComponentOutput {
 *   nested: {
 *     foo: string;
 *     bar: string;
 *   }[];
 * }
 *
 * interface ComponentProps {
 *   input: string;
 * }
 *
 * const Component = gsx.Component<ComponentProps, ComponentOutput>(
 *   ({ input }) => ({
 *     nested: [
 *       { foo: <Foo input={input} />, bar: <Bar input={input} /> },
 *       { foo: <Foo />, bar: <Bar /> },
 *     ],
 *   }),
 * );
 */
type DeepJSXElement<T> = T extends (infer Item)[]
  ? DeepJSXElement<Item>[]
  : T extends object
    ? { [K in keyof T]: DeepJSXElement<T[K]> }
    : T | JSX.Element;

export function Component<P, O>(
  fn: (
    props: P,
  ) => MaybePromise<
    | O
    | JSX.Element
    | JSX.Element[]
    | Record<string, JSX.Element>
    | DeepJSXElement<O>
<<<<<<< HEAD
    | undefined
=======
>>>>>>> df6856b6
  >,
): WorkflowComponent<P, O> {
  function GsxComponent(props: ComponentProps<P, O>): () => Promise<O> {
    return async () => {
      const result = await resolveDeep(fn(props));

      let finalResult: O;
      if (props.children) {
        finalResult = await withContext({}, () =>
          props.children?.(result as O),
        );
      } else {
        finalResult = result as O; // TODO: Extract type information from children.
      }
      return finalResult;
    };
  }

  if (fn.name) {
    Object.defineProperty(GsxComponent, "name", {
      value: `GsxComponent[${fn.name}]`,
    });
  }

  const component = GsxComponent;
  return component;
}

export function StreamComponent<P>(
<<<<<<< HEAD
  fn: (props: P) => MaybePromise<Streamable | JSX.Element | undefined>, // It does not make sense to stream from more than one child element
=======
  fn: (props: P) => MaybePromise<Streamable | JSX.Element>, // It does not make sense to stream from more than one child element
>>>>>>> df6856b6
): StreamingComponent<P, boolean> {
  function GsxStreamComponent<Stream extends boolean = false>(
    props: StreamComponentProps<P, Stream>,
  ): () => Promise<Stream extends true ? Streamable : string> {
    return async () => {
      const iterator: Streamable = await resolveDeep(fn(props));
      if (props.stream) {
        if (props.children) {
          return withContext({}, () =>
            props.children?.(iterator as unknown as Streamable & string),
          );
        }
        return iterator as Stream extends true ? Streamable : string;
      }

      let result = "";
      for await (const token of iterator) {
        result += token;
      }
      if (props.children) {
        return withContext({}, () =>
          props.children?.(result as unknown as Streamable & string),
        );
      }
      return result as Stream extends true ? Streamable : string;
    };
  }

  if (fn.name) {
    Object.defineProperty(GsxStreamComponent, "name", {
      value: `GsxStreamComponent[${fn.name}]`,
    });
  }

  const component = GsxStreamComponent;
  return component;
}

export function ContextProvider<P, C extends Partial<WorkflowContext>>(
  fn: (props: P) => MaybePromise<C>,
): WorkflowComponent<P, never> {
  function GsxContextProvider(
    props: ComponentProps<P, never>,
  ): () => Promise<never> {
    return async () => {
      const context = await fn(props);
      const children = props.children;
      if (!children) {
        console.warn("Provider has no children");
        return null as never;
      }
      return withContext(context, () => children(null as never));
    };
  }

  if (fn.name) {
    Object.defineProperty(GsxContextProvider, "name", {
      value: `GsxContextProvider[${fn.name}]`,
    });
  }

  const component = GsxContextProvider;
  return component;
}<|MERGE_RESOLUTION|>--- conflicted
+++ resolved
@@ -12,13 +12,10 @@
 import { JSX } from "./jsx-runtime";
 import { resolveDeep } from "./resolve";
 
-<<<<<<< HEAD
-=======
 // TODO: We execute the children inside the component wrappers in order to execute the children within the correct context.
 // This also requires that the Component/StreamComponent/ContextProvider wrappers return functions, instead of just the promises.
 // It's not the cleanest thing, and we might be able to simplify this if we migrate to AsyncLocalStorage for context instead.
 
->>>>>>> df6856b6
 /**
  * This allows an element to return either a plain object or an object with JSX.Element children
  * This is useful for components that return a nested object structure, where each key can be a component
@@ -61,10 +58,7 @@
     | JSX.Element[]
     | Record<string, JSX.Element>
     | DeepJSXElement<O>
-<<<<<<< HEAD
     | undefined
-=======
->>>>>>> df6856b6
   >,
 ): WorkflowComponent<P, O> {
   function GsxComponent(props: ComponentProps<P, O>): () => Promise<O> {
@@ -94,11 +88,7 @@
 }
 
 export function StreamComponent<P>(
-<<<<<<< HEAD
-  fn: (props: P) => MaybePromise<Streamable | JSX.Element | undefined>, // It does not make sense to stream from more than one child element
-=======
   fn: (props: P) => MaybePromise<Streamable | JSX.Element>, // It does not make sense to stream from more than one child element
->>>>>>> df6856b6
 ): StreamingComponent<P, boolean> {
   function GsxStreamComponent<Stream extends boolean = false>(
     props: StreamComponentProps<P, Stream>,
