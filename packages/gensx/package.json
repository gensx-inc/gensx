--- conflicted
+++ resolved
@@ -47,15 +47,12 @@
     "vitest": "catalog:"
   },
   "dependencies": {
-<<<<<<< HEAD
     "@hono/node-server": "^1.13.8",
     "@rollup/plugin-commonjs": "^25.0.7",
     "@rollup/plugin-json": "^6.0.0",
     "@rollup/plugin-node-resolve": "^15.2.3",
     "@rollup/plugin-typescript": "^11.1.6",
     "ajv": "^8.17.1",
-=======
->>>>>>> 7574af5f
     "axios": "^1.8.1",
     "commander": "^11.0.0",
     "consola": "^3.2.3",
