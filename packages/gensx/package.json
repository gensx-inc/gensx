--- conflicted
+++ resolved
@@ -1,10 +1,6 @@
 {
   "name": "gensx",
-<<<<<<< HEAD
-  "version": "0.4.0",
-=======
   "version": "0.3.15",
->>>>>>> afa747a3
   "description": "`GenSX command line tools.",
   "repository": {
     "type": "git",
