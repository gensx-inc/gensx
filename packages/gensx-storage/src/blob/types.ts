import { Readable } from "stream";

/**
 * Error types for blob storage operations
 */
export type BlobErrorCode =
  | "NOT_FOUND"
  | "PERMISSION_DENIED"
  | "CONFLICT"
  | "INVALID_ARGUMENT"
  | "INTERNAL_ERROR"
  | "NOT_IMPLEMENTED"
  | "NETWORK_ERROR";

/**
 * Abstract base error class for blob storage operations
 */
export abstract class BlobError extends Error {
  constructor(
    public readonly code: BlobErrorCode,
    message: string,
    public readonly cause?: Error,
  ) {
    super(message);
    this.name = "BlobError";
  }
}

/**
 * Error class for when a blob is not found
 */
export class BlobNotFoundError extends BlobError {
  constructor(message: string, cause?: Error) {
    super("NOT_FOUND", message, cause);
    this.name = "BlobNotFoundError";
  }
}

/**
 * Error class for permission denied errors
 */
export class BlobPermissionDeniedError extends BlobError {
  constructor(message: string, cause?: Error) {
    super("PERMISSION_DENIED", message, cause);
    this.name = "BlobPermissionDeniedError";
  }
}

/**
 * Error class for conflict errors (e.g., ETag mismatch)
 */
export class BlobConflictError extends BlobError {
  constructor(message: string, cause?: Error) {
    super("CONFLICT", message, cause);
    this.name = "BlobConflictError";
  }
}

/**
 * Error class for invalid argument errors
 */
export class BlobInvalidArgumentError extends BlobError {
  constructor(message: string, cause?: Error) {
    super("INVALID_ARGUMENT", message, cause);
    this.name = "BlobInvalidArgumentError";
  }
}

/**
 * Error class for internal errors
 */
export class BlobInternalError extends BlobError {
  constructor(message: string, cause?: Error) {
    super("INTERNAL_ERROR", message, cause);
    this.name = "BlobInternalError";
  }
}

/**
 * Error class for not implemented errors
 */
export class BlobNotImplementedError extends BlobError {
  constructor(message: string, cause?: Error) {
    super("NOT_IMPLEMENTED", message, cause);
    this.name = "BlobNotImplementedError";
  }
}

/**
 * Error class for network errors
 */
export class BlobNetworkError extends BlobError {
  constructor(message: string, cause?: Error) {
    super("NETWORK_ERROR", message, cause);
    this.name = "BlobNetworkError";
  }
}

/**
 * Options for blob operations
 */
export interface BlobOptions {
  /**
   * ETag for conditional operations (optimistic concurrency control)
   */
  etag?: string;

  /**
   * Content type of the blob
   */
  contentType?: string;

  /**
   * Custom metadata associated with the blob
   */
  metadata?: Record<string, string>;
}

/**
 * A response from the API
 */
export interface BlobAPIResponse<T> {
  status: "ok" | "error";
  data?: T;
  error?: string;
}

/**
 * A response from a blob operation that includes metadata
 */
export interface BlobResponse<T> {
  /**
   * The data content of the blob
   */
  content: T;

  /**
   * ETag of the blob
   */
  etag?: string;

  /**
   * Last modified timestamp
   */
  lastModified?: Date;

  /**
   * Size of the blob in bytes
   */
  size?: number;

  /**
   * Content type of the blob
   */
  contentType?: string;

  /**
   * Custom metadata associated with the blob
   */
  metadata?: Record<string, string>;
}

/**
 * Interface for a typed blob object
 */
export interface Blob<T> {
  /**
   * Get the blob as JSON data.
   * @returns The blob data as JSON, or null if not found.
   */
  getJSON(): Promise<T | null>;

  /**
   * Get the blob as a string.
   * @returns The blob data as a string, or null if not found.
   */
  getString(): Promise<string | null>;

  /**
   * Get the raw blob response with metadata.
   * @returns The blob response with metadata, or null if not found.
   */
  getRaw(): Promise<BlobResponse<Buffer> | null>;

  /**
   * Get a readable stream of the blob's content.
   * @returns A readable stream of the blob's content.
   */
  getStream(): Promise<Readable>;

  /**
   * Put JSON data into the blob.
   * @param value The JSON data to store.
   * @param options Optional metadata and etag for conditional updates.
   * @returns The etag of the stored blob.
   */
  putJSON(value: T, options?: BlobOptions): Promise<{ etag: string }>;

  /**
   * Put string data into the blob.
   * @param value The string data to store.
   * @param options Optional metadata and etag for conditional updates.
   * @returns The etag of the stored blob.
   */
  putString(value: string, options?: BlobOptions): Promise<{ etag: string }>;

  /**
   * Put raw data into the blob with metadata.
   * @param value The data to store.
   * @param options Optional metadata and etag for conditional updates.
   * @returns The etag of the stored blob.
   */
  putRaw(value: Buffer, options?: BlobOptions): Promise<{ etag: string }>;

  /**
   * Put a readable stream into the blob.
   * @param stream The readable stream to store.
   * @param options Optional metadata and etag for conditional updates.
   * @returns The etag of the stored blob.
   */
  putStream(stream: Readable, options?: BlobOptions): Promise<{ etag: string }>;

  /**
   * Delete the blob.
   */
  delete(): Promise<void>;

  /**
   * Check if the blob exists.
   * @returns True if the blob exists, false otherwise.
   */
  exists(): Promise<boolean>;

  /**
   * Get metadata associated with the blob
   * @returns The metadata or null if the blob doesn't exist
   */
  getMetadata(): Promise<Record<string, string> | null>;

  /**
   * Update metadata associated with the blob
   * @param metadata The new metadata to store
   * @param options Optional etag for conditional update
   */
  updateMetadata(
    metadata: Record<string, string>,
    options?: BlobOptions,
  ): Promise<void>;
}

/**
 * Interface for blob storage
 */
export interface BlobStorage {
  /**
   * Get a blob object for a specific key
   */
  getBlob<T>(key: string): Blob<T>;

  /**
   * List all blobs with the given prefix
   */
  listBlobs(prefix?: string): Promise<string[]>;
}

/**
 * Provider configuration kinds
 */
export type BlobStorageKind = "filesystem" | "cloud";

/**
 * Base provider props
 */
export interface BaseBlobProviderProps {
  /**
   * Storage kind - if not provided, will be determined from environment
   */
<<<<<<< HEAD
  kind: BlobStorageKind;
=======
  kind?: StorageKind;
>>>>>>> eaae7579

  /**
   * Default prefix for all blob keys
   */
  defaultPrefix?: string;
}

/**
 * Filesystem provider props
 */
export interface FileSystemBlobProviderProps extends BaseBlobProviderProps {
  kind?: "filesystem";

  /**
   * Root directory for storing blobs
   */
  rootDir?: string;
}

/**
 * Cloud provider props
 */
export interface CloudBlobProviderProps extends BaseBlobProviderProps {
  kind?: "cloud";
}

/**
 * Union type for blob provider props
 */
export type BlobProviderProps =
  | FileSystemBlobProviderProps
  | CloudBlobProviderProps;<|MERGE_RESOLUTION|>--- conflicted
+++ resolved
@@ -275,11 +275,7 @@
   /**
    * Storage kind - if not provided, will be determined from environment
    */
-<<<<<<< HEAD
-  kind: BlobStorageKind;
-=======
-  kind?: StorageKind;
->>>>>>> eaae7579
+  kind?: BlobStorageKind;
 
   /**
    * Default prefix for all blob keys
