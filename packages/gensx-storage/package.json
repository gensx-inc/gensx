{
  "name": "@gensx/storage",
  "version": "0.0.3",
  "description": "Cloud storage, blobs, sqlite, and vector database providers/hooks for GenSX.",
  "type": "module",
  "main": "./dist/cjs/index.cjs",
  "module": "./dist/esm/index.js",
  "types": "./dist/cjs/index.d.ts",
  "engines": {
    "node": ">=18.0.0",
    "pnpm": ">=9.0.0"
  },
  "repository": {
    "type": "git",
    "url": "https://github.com/gensx-inc/gensx.git",
    "directory": "packages/gensx-storage"
  },
  "exports": {
    ".": {
      "types": {
        "import": "./dist/esm/index.d.ts",
        "require": "./dist/cjs/index.d.ts",
        "default": "./dist/cjs/index.d.ts"
      },
      "import": "./dist/esm/index.js",
      "require": "./dist/cjs/index.cjs"
    }
  },
  "scripts": {
    "build": "rollup -c",
    "clean": "rm -rf dist",
    "test": "vitest run --coverage",
    "test:watch": "vitest watch",
    "test:types": "tsc --noEmit",
    "lint": "eslint .",
    "lint:fix": "eslint . --fix"
  },
  "keywords": [
    "gensx",
    "storage",
    "blobs",
    "sqlite",
    "vectorDB"
  ],
  "files": [
    "dist",
    "src"
  ],
  "author": "GenSX Team",
  "license": "Apache-2.0",
  "devDependencies": {
    "@types/node": "catalog:packages",
    "@vitest/coverage-istanbul": "catalog:",
    "vitest": "catalog:"
  },
  "publishConfig": {
    "access": "public"
  },
  "dependencies": {
    "@gensx/core": "workspace:*",
<<<<<<< HEAD
    "@turbopuffer/turbopuffer": "^0.6.15"
=======
    "@libsql/client": "^0.15.2"
>>>>>>> abb6496e
  }
}<|MERGE_RESOLUTION|>--- conflicted
+++ resolved
@@ -58,10 +58,7 @@
   },
   "dependencies": {
     "@gensx/core": "workspace:*",
-<<<<<<< HEAD
-    "@turbopuffer/turbopuffer": "^0.6.15"
-=======
+    "@turbopuffer/turbopuffer": "^0.6.15",
     "@libsql/client": "^0.15.2"
->>>>>>> abb6496e
   }
 }