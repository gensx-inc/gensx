--- conflicted
+++ resolved
@@ -30,7 +30,7 @@
           options: ToolExecutionOptions,
         ): Promise<ToolResult> => {
           const ToolComponent = createComponent(
-            async (toolArgs: ToolParams) => {
+            async (toolArgs) => {
               if (!tool.execute)
                 throw new Error(`Tool ${name} has no execute function`);
 
@@ -51,59 +51,13 @@
   ) as unknown as T;
 }
 
-<<<<<<< HEAD
-export const gensxMiddleware: LanguageModelV1Middleware = {
-  wrapGenerate: async ({ doGenerate, params }) => {
-    const DoGenerateComponent = createComponent(
-      async (_params: typeof params) => {
-        const result = await doGenerate();
-        return result;
-      },
-      { name: "DoGenerate" },
-    );
-=======
 export const streamText = createComponent(
   new Proxy(ai.streamText, {
     apply: (target, thisArg, args) => {
       const [first, ...rest] = args;
->>>>>>> 85b11552
 
       const wrappedTools = wrapTools(first.tools);
 
-<<<<<<< HEAD
-    return result;
-  },
-  wrapStream: async ({ doStream, params }) => {
-    const DoStreamComponent = createComponent(
-      async (_params: typeof params) => {
-        const result = await doStream();
-        return result;
-      },
-      { name: "DoStream" },
-    );
-
-    const result = await DoStreamComponent(params);
-
-    return result;
-  },
-};
-
-export const streamText = createComponent(
-  (params: Parameters<typeof ai.streamText>[0]) => {
-    const wrappedModel = ai.wrapLanguageModel({
-      model: params.model,
-      middleware: gensxMiddleware,
-    });
-
-    const wrappedTools = wrapTools(params.tools);
-
-    return ai.streamText({
-      ...params,
-      model: wrappedModel,
-      tools: wrappedTools,
-    });
-  },
-=======
       return Reflect.apply(target, thisArg, [
         {
           ...first,
@@ -114,7 +68,6 @@
       ]);
     },
   }),
->>>>>>> 85b11552
   { name: "StreamText" },
 ) as typeof ai.streamText;
 
