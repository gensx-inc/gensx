{
  "name": "@gensx/openai",
  "version": "0.1.6",
  "description": "OpenAI integration for GenSX",
  "type": "module",
  "main": "./dist/index.js",
  "types": "./dist/index.d.ts",
  "engines": {
    "node": ">=18.0.0"
  },
  "scripts": {
    "build": "vite build",
    "dev": "vite build --watch",
    "clean": "rm -rf dist",
    "test": "vitest run --coverage",
    "test:watch": "vitest watch",
    "lint": "eslint .",
    "lint:fix": "eslint . --fix"
  },
  "keywords": [
    "gensx",
    "openai",
    "ai",
    "gpt",
    "jsx"
  ],
  "files": [
    "dist"
  ],
  "author": "GenSX Team",
  "license": "Apache-2.0",
  "peerDependencies": {
    "openai": "^4.77"
  },
  "devDependencies": {
    "@types/node": "^20.17.11",
    "@vitest/coverage-istanbul": "^2.1.8",
    "gensx": "workspace:*",
    "openai": "^4.77",
    "typescript": "^5.7.2",
    "vite": "^6.0.6",
    "vite-plugin-dts": "^4.5.0",
    "vitest": "^2.1.8"
  },
  "publishConfig": {
    "access": "public"
  },
  "dependencies": {
<<<<<<< HEAD
    "gensx": "workspace:>=0.2.1",
    "zod": "^3.24.1"
=======
    "zod": "^3.24.1",
    "zod-to-json-schema": "^3.24.1"
>>>>>>> 59704877
  }
}<|MERGE_RESOLUTION|>--- conflicted
+++ resolved
@@ -46,12 +46,8 @@
     "access": "public"
   },
   "dependencies": {
-<<<<<<< HEAD
     "gensx": "workspace:>=0.2.1",
-    "zod": "^3.24.1"
-=======
     "zod": "^3.24.1",
     "zod-to-json-schema": "^3.24.1"
->>>>>>> 59704877
   }
 }