--- conflicted
+++ resolved
@@ -59,26 +59,6 @@
 
 // Union of all message types
 export type WorkflowMessage =
-<<<<<<< HEAD
-  | { type: "start"; workflowExecutionId?: string; workflowName: string }
-  | {
-      type: "component-start";
-      componentName: string;
-      label?: string;
-      componentId: string;
-    }
-  | {
-      type: "component-end";
-      componentName: string;
-      label?: string;
-      componentId: string;
-    }
-  | { type: "data"; data: JsonValue }
-  | { type: "object" | "event"; data: Record<string, JsonValue>; label: string }
-  | { type: "error"; error: string }
-  // | { type: "wait-for-input"; nodeId: string }
-  | { type: "end" };
-=======
   | WorkflowStartMessage
   | WorkflowComponentStartMessage
   | WorkflowComponentEndMessage
@@ -87,7 +67,6 @@
   | WorkflowObjectMessage
   | WorkflowErrorMessage
   | WorkflowEndMessage;
->>>>>>> 13fdcef7
 
 export type WorkflowMessageListener = (message: WorkflowMessage) => void;
 
