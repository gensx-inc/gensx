--- conflicted
+++ resolved
@@ -19,19 +19,10 @@
 }
 
 /**
- * Type that transforms all functions in an object to return Promises
- */
-type WrappedType<T> = T extends (...args: infer A) => infer R
-  ? (...args: A) => Promise<Awaited<R>>
-  : T extends object
-  ? { [K in keyof T]: WrappedType<T[K]> }
-  : T;
-
-/**
  * Recursively walks an SDK instance and returns a proxy whose *functions*
  * are GenSX components and whose *objects* are wrapped proxies.
  */
-export function wrap<T extends object>(sdk: T, opts: WrapOptions = {}): WrappedType<T> {
+export function wrap<T extends object>(sdk: T, opts: WrapOptions = {}): T {
   /**
    * Internal helper that builds a proxy for `target` and keeps track of the
    * path so we can generate sensible component names like:
@@ -61,21 +52,9 @@
             [...path, String(propKey)].join(".");
 
           // Bind the original `this` so SDK internals keep working
-<<<<<<< HEAD
-          const boundFn = (value as (...args: unknown[]) => unknown).bind(origTarget);
-
-          // Handle functions with no parameters vs functions with optional parameters
-          const wrappedFn = boundFn.length === 0
-            ? (boundFn as () => unknown)
-            : (boundFn as (input?: object) => unknown);
-
-          const componentOpts = opts.getComponentOpts?.(path, wrappedFn);
-          return wrapFunction(wrappedFn, {
-=======
           const boundFn = value.bind(origTarget) as (input: object) => unknown;
           const componentOpts = opts.getComponentOpts?.(path, boundFn);
           return createComponent(boundFn, {
->>>>>>> 85b11552
             name: componentName,
             ...componentOpts,
           });
@@ -103,56 +82,10 @@
     "constructor" in sdk && sdk.constructor !== Object;
   const rootName = hasCustomConstructor ? sdk.constructor.name : "sdk";
 
-  return makeProxy(sdk, [rootName]) as WrappedType<T>;
+  return makeProxy(sdk, [rootName]);
 }
 
 /**
-<<<<<<< HEAD
- * Wraps a single function into a Gensx component.
- * This allows you to use any function as a Gensx component, making it compatible
- * with the Gensx workflow system.
- *
- * @param fn The function to wrap
- * @param name Optional name for the component. If not provided, the function name will be used.
- * @param componentOpts Optional component options to apply to the wrapped function.
- * @returns A Gensx component that wraps the provided function
- *
- * @example
- * ```tsx
- * const MyFunction = (input: string) => {
- *   return `Hello ${input}!`;
- * };
- *
- * // Using function name
- * const MyComponent = wrapFunction(MyFunction);
- *
- * // Or with custom name
- * const MyComponent = wrapFunction(MyFunction, "CustomName");
- *
- * // Use it in a workflow
- * const result = await MyComponent({ input: "World" });
- * // result = "Hello World!"
- * ```
- */
-export function wrapFunction<TInput extends object = object, TOutput = unknown>(
-  fn: ((input: TInput) => Promise<TOutput> | TOutput) | ((input?: TInput) => Promise<TOutput> | TOutput),
-  componentOpts?: Partial<ComponentOpts>,
-): (props?: TInput, componentOpts?: ComponentOpts) => Promise<Awaited<TOutput>> {
-  const componentName =
-    componentOpts?.name ?? (fn.name || "AnonymousComponent");
-
-  // Create a wrapper that properly handles Promise unwrapping
-  const wrappedFn = async (input?: TInput): Promise<Awaited<TOutput>> => {
-    const result = await fn(input!);
-    return result;
-  };
-
-  return createComponent(wrappedFn, { ...componentOpts, name: componentName }) as (props?: TInput, componentOpts?: ComponentOpts) => Promise<Awaited<TOutput>>;
-}
-
-/**
-=======
->>>>>>> 85b11552
  * A class decorator that wraps all methods of a class into GenSX components.
  * This allows you to use any class as a collection of GenSX components.
  *
