import { isProxy } from "util/types";

import type { ComponentOpts } from "./types.js";

import { createComponent } from "./component.js";

/**
 * Options for wrapping SDKs and functions.
 */
export interface WrapOptions {
  /** Optional prefix for all generated component names. */
  prefix?: string;
  /** Optional function to generate component options based on the path and arguments. */
  getComponentOpts?: (path: string[], args: unknown) => Partial<ComponentOpts>;
  replacementImplementations?: Record<
    string,
    (origTarget: object, prop: object) => object
  >;
}

/**
 * Recursively walks an SDK instance and returns a proxy whose *functions*
 * are GenSX components and whose *objects* are wrapped proxies.
 */
export function wrap<T extends object>(sdk: T, opts: WrapOptions = {}): T {
  /**
   * Internal helper that builds a proxy for `target` and keeps track of the
   * path so we can generate sensible component names like:
   *   "OpenAI.chat.completions.create"
   */
  const makeProxy = <U extends object>(target: U, path: string[]): U => {
    if (isProxy(target)) {
      return target;
    }

    const proxy = new Proxy(target, {
      get(origTarget, propKey, receiver) {
        const value = Reflect.get(origTarget, propKey, receiver);

        const newPath = [...path, String(propKey)].join(".");
        const replacementImplementation =
          opts.replacementImplementations?.[newPath];

        if (replacementImplementation) {
          return replacementImplementation(origTarget, value as object);
        }

        // ----- Case 1: it's a function → return a GenSX component
        if (typeof value === "function") {
          const componentName =
            (opts.prefix ? `${opts.prefix}.` : "") +
            [...path, String(propKey)].join(".");

          // Bind the original `this` so SDK internals keep working
          const boundFn = value.bind(origTarget) as (input?: object) => unknown;
          const componentOpts = opts.getComponentOpts?.(path, boundFn);
          return wrapFunction(boundFn, {
            name: componentName,
            ...componentOpts,
          });
        }

        // ----- Case 2: it's an object that might contain more functions
        if (
          typeof value === "object" &&
          !Array.isArray(value) &&
          !(value instanceof Date)
        ) {
          return makeProxy(value as object, [...path, String(propKey)]);
        }

        // ----- Case 3: primitive or unhandled → pass through untouched
        return value;
      },
    });

    return proxy;
  };

  // Kick things off with the SDK's constructor name as the first path element
  const hasCustomConstructor =
    "constructor" in sdk && sdk.constructor !== Object;
  const rootName = hasCustomConstructor ? sdk.constructor.name : "sdk";

  return makeProxy(sdk, [rootName]);
}

/**
 * Wraps a single function into a Gensx component.
 * This allows you to use any function as a Gensx component, making it compatible
 * with the Gensx workflow system.
 *
 * @param fn The function to wrap
 * @param name Optional name for the component. If not provided, the function name will be used.
 * @param componentOpts Optional component options to apply to the wrapped function.
 * @returns A Gensx component that wraps the provided function
 *
 * @example
 * ```tsx
 * const MyFunction = (input: string) => {
 *   return `Hello ${input}!`;
 * };
 *
 * // Using function name
 * const MyComponent = wrapFunction(MyFunction);
 *
 * // Or with custom name
 * const MyComponent = wrapFunction(MyFunction, "CustomName");
 *
 * // Use it in a workflow
 * const result = await MyComponent({ input: "World" });
 * // result = "Hello World!"
 * ```
 */
<<<<<<< HEAD
export function wrapFunction<TInput extends object = object, TOutput = unknown>(
  fn: ((input: TInput) => Promise<TOutput> | TOutput) | ((input?: TInput) => Promise<TOutput> | TOutput),
  name?: string,
=======
export function wrapFunction<TInput extends object, TOutput>(
  fn: (input: TInput) => Promise<TOutput> | TOutput,
>>>>>>> c97de0cb
  componentOpts?: Partial<ComponentOpts>,
) {
  const componentName =
    componentOpts?.name ?? (fn.name || "AnonymousComponent");
  return createComponent(fn, { ...componentOpts, name: componentName });
}

/**
 * A class decorator that wraps all methods of a class into GenSX components.
 * This allows you to use any class as a collection of GenSX components.
 *
 * Compatible with both legacy experimental decorators and the new ECMAScript decorator proposal.
 *
 * @param options Optional configuration for the wrapper
 * @returns A class decorator function
 *
 * @example
 * ```tsx
 * // Legacy syntax (experimentalDecorators)
 * @Wrap()
 * class Calculator {
 *   add(input: { a: number; b: number }) {
 *     return input.a + input.b;
 *   }
 * }
 *
 * // New syntax (ECMAScript decorators)
 * @Wrap()
 * class Calculator {
 *   add(input: { a: number; b: number }) {
 *     return input.a + input.b;
 *   }
 * }
 * ```
 */
export function Wrap(options: WrapOptions = {}) {
  // Legacy decorator implementation
  function legacyDecorator<T extends new (...args: unknown[]) => object>(
    constructor: T,
  ) {
    // Create a new constructor function
    const WrappedClass = function (this: object, ...args: unknown[]) {
      // Call the original constructor
      constructor.apply(this, args);
      // Wrap the instance
      return wrap(this, options);
    };

    // Copy prototype so instanceof operator still works
    // eslint-disable-next-line @typescript-eslint/no-unsafe-assignment
    WrappedClass.prototype = constructor.prototype;
    // Copy static properties
    Object.assign(WrappedClass, constructor);

    return WrappedClass as unknown as T;
  }

  // New decorator implementation
  function newDecorator<T extends new (...args: unknown[]) => object>(
    target: T,
    context: ClassDecoratorContext,
  ) {
    // Add an initializer that wraps the instance
    context.addInitializer(function (this: object) {
      return wrap(this, options);
    });

    return target;
  }

  // Return the appropriate decorator based on the context
  return function decorator<T extends new (...args: unknown[]) => object>(
    target: T,
    context?: ClassDecoratorContext,
  ) {
    // If context is provided, we're using the new decorator syntax
    if (context) {
      return newDecorator(target, context);
    }
    // Otherwise, we're using the legacy decorator syntax
    return legacyDecorator(target);
  };
}<|MERGE_RESOLUTION|>--- conflicted
+++ resolved
@@ -112,14 +112,8 @@
  * // result = "Hello World!"
  * ```
  */
-<<<<<<< HEAD
 export function wrapFunction<TInput extends object = object, TOutput = unknown>(
   fn: ((input: TInput) => Promise<TOutput> | TOutput) | ((input?: TInput) => Promise<TOutput> | TOutput),
-  name?: string,
-=======
-export function wrapFunction<TInput extends object, TOutput>(
-  fn: (input: TInput) => Promise<TOutput> | TOutput,
->>>>>>> c97de0cb
   componentOpts?: Partial<ComponentOpts>,
 ) {
   const componentName =
